#include "../../core/core_headers.h"

//#define threshold_spectrum
#define use_epa_rather_than_zero_counting

const std::string ctffind_version = "4.1.14";
/*
 * Changelog
 * - 4.1.14
 * -- bug fixes (memory)
 * - 4.1.13
 * -- EPA bug fixed (affected 4.1.12 only)
 * - 4.1.12
 * -- diagnostic image includes radial "equi-phase" average of experimental spectrum in bottom right quadrant
 * -- new "equi-phase averaging" code will probably replace zero-counting eventually
 * -- bug fix (affected diagnostics for all 4.x): at very high resolution, Cs dominates and the phase aberration decreases
 * -- bug fix (affected 4.1.11): fitting was only done up to 5Å
 * -- slow, exhaustive search is no longer the default (since astigmatism-related bugs appear fixed)
 * -- Number of OpenMP threads defaults to 1 and can be set by:
 * --- using interactive user input (under expert options)
 * --- using the -j command-line option (overrides interactive user input)
 * -- printout timing information
 * - 4.1.11
 * -- speed-ups from David Mastronarde, including OpenMP threading of the exhaustive search
 * -- score is now a normalized cross-correlation coefficient (David Mastronarde)
 * - 4.1.10
 * -- astimatism-related bug fixes from David Mastronarde
 * - 4.1.9
 * -- FRC is between a re-normalized version of the amplitude spectrum, to emphasize phase of the Thon rings over their relative amplitudes
 * -- tweaked criteria for "fit resolution"
 * -- tweaked FRC computation
 * -- astigmatism restraint is off by default
 * -- fixed bug affecting astigmatism 
 * -- tweaked background subtraction (thanks Niko!) - helps with noisy VPP spectra
 */

class
CtffindApp : public MyApp
{

	public:

	bool DoCalculation();
	void DoInteractiveUserInput();
	void AddCommandLineOptions();


	private:

};

class ImageCTFComparison
{
public:
	ImageCTFComparison(int wanted_number_of_images, CTF wanted_ctf, float wanted_pixel_size, bool should_find_phase_shift, bool wanted_astigmatism_is_known, float wanted_known_astigmatism, float wanted_known_astigmatism_angle, bool should_fit_defocus_sweep);
	~ImageCTFComparison();
	void SetImage(int wanted_image_number, Image *new_image);
	void SetCTF(CTF new_ctf);
	CTF ReturnCTF();
	bool AstigmatismIsKnown();
	float ReturnKnownAstigmatism();
	float ReturnKnownAstigmatismAngle();
	bool FindPhaseShift();
	void SetupQuickCorrelation();

	int 	number_of_images;
	Image 	*img;		// Usually an amplitude spectrum, or an array of amplitude spectra
	int number_to_correlate;
	double norm_image;
	double image_mean;
	float *azimuths;
	float *spatial_frequency_squared;
	int *addresses;

private:
	CTF		ctf;
	float	pixel_size;
	bool	find_phase_shift;
	bool	astigmatism_is_known;
	float	known_astigmatism;
	float 	known_astigmatism_angle;
	bool 	fit_defocus_sweep;
};

class CurveCTFComparison
{
public:
	float	*curve;	// Usually the 1D rotational average of the amplitude spectrum of an image
	int		number_of_bins;
	float	reciprocal_pixel_size; // In reciprocal pixels
	CTF		ctf;
	bool 	find_phase_shift;
};

ImageCTFComparison::ImageCTFComparison(int wanted_number_of_images, CTF wanted_ctf, float wanted_pixel_size, bool should_find_phase_shift, bool wanted_astigmatism_is_known, float wanted_known_astigmatism, float wanted_known_astigmatism_angle, bool should_fit_defocus_sweep)
{
	MyDebugAssertTrue(wanted_number_of_images > 0, "Bad wanted number of images: %i\n",wanted_number_of_images);
	number_of_images = wanted_number_of_images;
	img = new Image [wanted_number_of_images];

	ctf = wanted_ctf;
	pixel_size = wanted_pixel_size;
	find_phase_shift = should_find_phase_shift;
	astigmatism_is_known = wanted_astigmatism_is_known;
	known_astigmatism = wanted_known_astigmatism;
	known_astigmatism_angle = wanted_known_astigmatism_angle;
	fit_defocus_sweep = should_fit_defocus_sweep;
	azimuths = NULL;
	spatial_frequency_squared = NULL;
	addresses = NULL;
	number_to_correlate = 0;
	image_mean = 0.0;
	norm_image = 0.0;
}

ImageCTFComparison::~ImageCTFComparison()
{
	for (int image_counter = 0; image_counter < number_of_images; image_counter++)
	{
		img[image_counter].Deallocate();
	}
	delete [] img;
	delete [] azimuths;
	delete [] spatial_frequency_squared;
	delete [] addresses;
	number_to_correlate = 0;
}

void ImageCTFComparison::SetImage(int wanted_image_number, Image *new_image)
{
	MyDebugAssertTrue(wanted_image_number >= 0 && wanted_image_number < number_of_images, "Wanted image number (%i) is out of bounds", wanted_image_number);
	img[wanted_image_number].CopyFrom(new_image);
}

void ImageCTFComparison::SetCTF(CTF new_ctf)
{
	ctf = new_ctf;
}

void ImageCTFComparison::SetupQuickCorrelation()
{
  img[0].SetupQuickCorrelationWithCTF(ctf, number_to_correlate, norm_image, image_mean, NULL, NULL, NULL);
  azimuths = new float[number_to_correlate];
  spatial_frequency_squared = new float[number_to_correlate];
  addresses = new int[number_to_correlate];
  img[0].SetupQuickCorrelationWithCTF(ctf, number_to_correlate, norm_image, image_mean, addresses, spatial_frequency_squared, azimuths);
}

CTF ImageCTFComparison::ReturnCTF() { return ctf; }
bool ImageCTFComparison::AstigmatismIsKnown() { return astigmatism_is_known; }
float ImageCTFComparison::ReturnKnownAstigmatism() { return known_astigmatism; }
float ImageCTFComparison::ReturnKnownAstigmatismAngle() { return known_astigmatism_angle; }
bool ImageCTFComparison::FindPhaseShift() { return find_phase_shift; }


// This is the function which will be minimised
float CtffindObjectiveFunction(void *scoring_parameters, float array_of_values[] )
{
	ImageCTFComparison *comparison_object = reinterpret_cast < ImageCTFComparison *> (scoring_parameters);

	MyDebugAssertFalse(std::isnan(array_of_values[0]),"DF1 is NaN!");
	MyDebugAssertFalse(std::isnan(array_of_values[1]),"DF2 is NaN!");

	CTF my_ctf = comparison_object->ReturnCTF();
	if (comparison_object->AstigmatismIsKnown())
	{
		MyDebugAssertTrue(comparison_object->ReturnKnownAstigmatism() >= 0.0,"Known asitgmatism must be >= 0.0");
		my_ctf.SetDefocus(array_of_values[0],array_of_values[0] - comparison_object->ReturnKnownAstigmatism(), comparison_object->ReturnKnownAstigmatismAngle());
	}
	else
	{
		my_ctf.SetDefocus(array_of_values[0],array_of_values[1],array_of_values[2]);
	}
	if (comparison_object->FindPhaseShift())
	{
		if (comparison_object->AstigmatismIsKnown())
		{
			my_ctf.SetAdditionalPhaseShift(array_of_values[1]);
		}
		else
		{
			my_ctf.SetAdditionalPhaseShift(array_of_values[3]);
		}
	}


	// Evaluate the function
	float score;
	if (my_ctf.GetDefocus1() == 0.0f && my_ctf.GetDefocus2() == 0.0f && my_ctf.GetSphericalAberration() == 0.0f)
	{
		// When defocus = 0.0 and cs = 0.0, CTF is constant and the scoring function breaks down
		score = 0.0;
	}
	else
	{
		if (comparison_object->number_to_correlate)
		{
			score = - comparison_object->img[0].QuickCorrelationWithCTF(my_ctf, comparison_object->number_to_correlate, comparison_object->norm_image, comparison_object->image_mean, comparison_object->addresses, comparison_object->spatial_frequency_squared, comparison_object->azimuths);
		}
		else
		{
			score = - comparison_object->img[0].GetCorrelationWithCTF(my_ctf);
		}
	}

	//MyDebugPrint("(CtffindObjectiveFunction) D1 = %6.2f pxl D2 = %6.2f pxl, PhaseShift = %6.3f rad, Ast = %5.2f rad, Low freq = %f 1/pxl, High freq = %f 1/pxl, Score = %g\n",my_ctf.GetDefocus1(),my_ctf.GetDefocus2(),my_ctf.GetAdditionalPhaseShift(), my_ctf.GetAstigmatismAzimuth(),my_ctf.GetLowestFrequencyForFitting(),my_ctf.GetHighestFrequencyForFitting(),score);
	MyDebugAssertFalse(std::isnan(score),"Score is NaN!");
	return score;
}

//#pragma GCC push_options
//#pragma GCC optimize ("O0")

// This is the function which will be minimised when dealing with 1D fitting
float CtffindCurveObjectiveFunction(void *scoring_parameters, float array_of_values[] )
{
	CurveCTFComparison *comparison_object = reinterpret_cast < CurveCTFComparison *> (scoring_parameters);

	CTF my_ctf = comparison_object->ctf;
	my_ctf.SetDefocus(array_of_values[0],array_of_values[0],0.0);
	if (comparison_object->find_phase_shift)
	{
		my_ctf.SetAdditionalPhaseShift(array_of_values[1]);
	}

	// Compute the cross-correlation
	double cross_product = 0.0;
	double norm_curve = 0.0;
	double norm_ctf = 0.0;
	int number_of_values = 0;
	int bin_counter;
	float current_spatial_frequency_squared;
	const float lowest_freq = pow(my_ctf.GetLowestFrequencyForFitting(),2);
	const float highest_freq = pow(my_ctf.GetHighestFrequencyForFitting(),2);
	float current_ctf_value;

	for ( bin_counter = 0 ; bin_counter < comparison_object->number_of_bins; bin_counter ++ )
	{
		current_spatial_frequency_squared = pow(float(bin_counter)*comparison_object->reciprocal_pixel_size,2);
		if (current_spatial_frequency_squared > lowest_freq && current_spatial_frequency_squared < highest_freq)
		{
			current_ctf_value = fabsf(my_ctf.Evaluate(current_spatial_frequency_squared,0.0));
			MyDebugAssertTrue(current_ctf_value >= -1.0 && current_ctf_value <= 1.0,"Bad ctf value: %f",current_ctf_value);
			number_of_values++;
			cross_product += comparison_object->curve[bin_counter] * current_ctf_value;
			norm_curve += pow(comparison_object->curve[bin_counter],2);
			norm_ctf += pow(current_ctf_value,2);
		}
	}

	MyDebugAssertTrue(norm_ctf > 0.0,"Bad norm_ctf: %f\n", norm_ctf);
	MyDebugAssertTrue(norm_curve > 0.0,"Bad norm_curve: %f\n", norm_curve);

	//MyDebugPrint("(CtffindCurveObjectiveFunction) D1 = %6.2f , PhaseShift = %6.3f , Low freq = %f /pxl, High freq = %f/pxl Score = %g\n",array_of_values[0], array_of_values[1], my_ctf.GetLowestFrequencyForFitting(),my_ctf.GetHighestFrequencyForFitting(), - cross_product / sqrtf(norm_ctf * norm_curve));

	// Note, we are not properly normalizing the cross correlation coefficient. For our
	// purposes this should be OK, since the average power of the theoretical CTF should not
	// change much with defocus. At least I hope so.
	return - cross_product / sqrtf(norm_ctf * norm_curve);


}

//#pragma GCC pop_options

float FindRotationalAlignmentBetweenTwoStacksOfImages(Image *self, Image *other_image, int number_of_images, float search_half_range, float search_step_size, float minimum_radius, float maximum_radius);
void ComputeImagesWithNumberOfExtremaAndCTFValues(CTF *ctf, Image *number_of_extrema, Image *ctf_values);
int ReturnSpectrumBinNumber(int number_of_bins, float number_of_extrema_profile[], Image *number_of_extrema, long address, Image *ctf_values, float ctf_values_profile[]);
bool ComputeRotationalAverageOfPowerSpectrum( Image *spectrum, CTF *ctf, Image *number_of_extrema, Image *ctf_values, int number_of_bins, double spatial_frequency[], double average[], double average_fit[], double average_renormalized[], float number_of_extrema_profile[], float ctf_values_profile[]);
void ComputeEquiPhaseAverageOfPowerSpectrum( Image *spectrum, CTF *ctf, Curve *epa_pre_max, Curve *epa_post_max);
void OverlayCTF( Image *spectrum, CTF *ctf, Image *number_of_extrema, Image *ctf_values, int number_of_bins_in_1d_spectra, double spatial_frequency[], double rotational_average_astig[], float number_of_extrema_profile[], float ctf_values_profile[], Curve *equiphase_average_pre_max, Curve *equiphase_average_post_max);
void ComputeFRCBetween1DSpectrumAndFit( int number_of_bins, double average[], double fit[], float number_of_extrema_profile[], double frc[], double frc_sigma[], int first_fit_bin);
bool RescaleSpectrumAndRotationalAverage( Image *spectrum, Image *number_of_extrema, Image *ctf_values, int number_of_bins, double spatial_frequency[], double average[], double average_fit[], float number_of_extrema_profile[], float ctf_values_profile[], int last_bin_without_aliasing, int last_bin_with_good_fit );
void Renormalize1DSpectrumForFRC( int number_of_bins, double average[], double fit[], float number_of_extrema_profile[]);
float ReturnAzimuthToUseFor1DPlots(CTF *ctf);

IMPLEMENT_APP(CtffindApp)

// override the DoInteractiveUserInput

void CtffindApp::DoInteractiveUserInput()
{

	float lowest_allowed_minimum_resolution = 50.0;

<<<<<<< HEAD
	std::string input_filename;
	bool input_is_a_movie;
	int number_of_frames_to_average;
	std::string output_diagnostic_filename;
	float pixel_size;
	float acceleration_voltage;
	float spherical_aberration;
	float amplitude_contrast;
	int box_size;
	float minimum_resolution;
	float maximum_resolution;
	float minimum_defocus;
	float maximum_defocus;
	float defocus_search_step;
	bool astigmatism_is_known;
	float known_astigmatism;
	float known_astigmatism_angle;
	bool slower_search;
	bool should_restrain_astigmatism;
	float astigmatism_tolerance;
	bool find_additional_phase_shift;
	float minimum_additional_phase_shift;
	float maximum_additional_phase_shift;
	float additional_phase_shift_search_step;
	bool give_expert_options;
	bool resample_if_pixel_too_small;
	bool movie_is_dark_corrected;
	wxString dark_filename;
	bool movie_is_gain_corrected;
	wxString gain_filename;
=======
	std::string input_filename = "/dev/null";
	bool input_is_a_movie = false;
	int number_of_frames_to_average = 0;
	std::string output_diagnostic_filename = "/dev/null";
	float pixel_size = 0.0;
	float acceleration_voltage = 0.0;
	float spherical_aberration = 0.0;
	float amplitude_contrast = 0.0;
	int box_size = 0;
	float minimum_resolution = 0.0;
	float maximum_resolution = 0.0;
	float minimum_defocus = 0.0;
	float maximum_defocus = 0.0;
	float defocus_search_step = 0.0;
	bool astigmatism_is_known = false;
	float known_astigmatism = 0.0;
	float known_astigmatism_angle = 0.0;
	bool slower_search = false;
	bool should_restrain_astigmatism = false;
	float astigmatism_tolerance = 0.0;
	bool find_additional_phase_shift = false;
	float minimum_additional_phase_shift = 0.0;
	float maximum_additional_phase_shift = 0.0;
	float additional_phase_shift_search_step = 0.0;
	bool give_expert_options = false;
	bool resample_if_pixel_too_small = false;
	bool movie_is_gain_corrected = false;
	wxString gain_filename = "/dev/null";
>>>>>>> db9a0e9f
	bool correct_movie_mag_distortion = false;
	float movie_mag_distortion_angle = 0.0;
	float movie_mag_distortion_major_scale = 1.0;
	float movie_mag_distortion_minor_scale = 1.0;
	bool defocus_is_known = false;
	float known_defocus_1 = 0.0;
	float known_defocus_2 = 0.0;
	float known_phase_shift = 0.0;
	int desired_number_of_threads = 1;


	// Things we need for old school input
	double temp_double = -1.0;
	long temp_long = -1;
	float xmag = -1;
	float dstep = -1.0;
	int token_counter = -1;
	const bool		old_school_input          = command_line_parser.FoundSwitch("old-school-input");
	const bool 		old_school_input_ctffind4 = command_line_parser.FoundSwitch("old-school-input-ctffind4");


	if (old_school_input || old_school_input_ctffind4)
	{

		astigmatism_is_known = false;
		known_astigmatism = 0.0;
		known_astigmatism_angle = 0.0;
		resample_if_pixel_too_small = true;
		movie_is_gain_corrected = true;
		gain_filename = "";
		movie_is_dark_corrected = true;
		dark_filename = "";

		char buf[4096];
		wxString my_string;

		// Line 1
		std::cin.getline(buf,4096);
		input_filename = buf;

		// Line 2
		std::cin.getline(buf,4096);
		output_diagnostic_filename = buf;

		// Line 3
		std::cin.getline(buf,4096);
		my_string = buf;
		wxStringTokenizer tokenizer(my_string,",");
		if (tokenizer.CountTokens() != 5)
		{
			SendError(wxString::Format("Bad number of arguments (%i, expected %i) in line 3 of input\n",tokenizer.CountTokens(),5));
			exit(-1);
		}
		token_counter = -1;
		while (tokenizer.HasMoreTokens())
		{
			token_counter ++;
			tokenizer.GetNextToken().ToDouble(&temp_double);
			switch (token_counter)
			{
				case 0: spherical_aberration = float(temp_double);
						break;
				case 1: acceleration_voltage = float(temp_double);
						break;
				case 2: amplitude_contrast = float(temp_double);
						break;
				case 3: xmag = float(temp_double);
						break;
				case 4: dstep = float(temp_double);
						break;
				default:
						wxPrintf("Ooops - bad token number: %li\n",tokenizer.GetPosition());
						MyDebugAssertTrue(false,"oops\n");
			}
		}
		pixel_size = dstep * 10000.0 / xmag;

		// Line 4
		std::cin.getline(buf,4096);
		my_string = buf;
		tokenizer.SetString(my_string,",");
		if (tokenizer.CountTokens() != 7)
		{
			SendError(wxString::Format("Bad number of arguments (%i, expected %i) in line 4 of input\n",tokenizer.CountTokens(),7));
			exit(-1);
		}
		token_counter = -1;
		while (tokenizer.HasMoreTokens())
		{
			token_counter ++;
			switch (token_counter)
			{
				case 0: tokenizer.GetNextToken().ToLong(&temp_long);
						box_size = int(temp_long);
						break;
				case 1: tokenizer.GetNextToken().ToDouble(&temp_double);
						minimum_resolution = float(temp_double);
						break;
				case 2: tokenizer.GetNextToken().ToDouble(&temp_double);
						maximum_resolution = float(temp_double);
						break;
				case 3: tokenizer.GetNextToken().ToDouble(&temp_double);
						minimum_defocus= float(temp_double);
						break;
				case 4: tokenizer.GetNextToken().ToDouble(&temp_double);
						maximum_defocus = float(temp_double);
						break;
				case 5: tokenizer.GetNextToken().ToDouble(&temp_double);
						defocus_search_step = float(temp_double);
						break;
				case 6: tokenizer.GetNextToken().ToDouble(&temp_double);
						astigmatism_tolerance = float(temp_double);
						break;
			}
		}
		// If we are getting dAst = 0.0, which is the default in Relion, the user probably
		// expects the ctffind3 behaviour, which is no restraint on astigmatism
		if (astigmatism_tolerance == 0.0) astigmatism_tolerance = -100.0;

		// Output for old-school users
		if (is_running_locally)
		{
			wxPrintf("\n CS[mm], HT[kV], AmpCnst, XMAG, DStep[um]\n");
			wxPrintf("%5.1f%9.1f%8.2f%10.1f%9.3f\n\n",spherical_aberration,acceleration_voltage,amplitude_contrast,xmag,dstep);
		}

		// Extra lines of input
		if (old_school_input_ctffind4)
		{
			// Line 5
			std::cin.getline(buf,4096);
			my_string = buf;
			tokenizer.SetString(my_string,",");
			if (tokenizer.CountTokens() != 2)
			{
				SendError(wxString::Format("Bad number of arguments (%i, expected %i) in line 5 of input\n",tokenizer.CountTokens(),2));
				exit(-1);
			}
			while (tokenizer.HasMoreTokens())
			{
				switch (tokenizer.GetPosition())
				{
					case 0: tokenizer.GetNextToken().ToDouble(&temp_double);
							if (int(temp_double) != 0) {
								input_is_a_movie = true;
							}
							else
							{
								input_is_a_movie = false;
							}
							break;
					case 1: tokenizer.GetNextToken().ToDouble(&temp_double);
							number_of_frames_to_average = 1;
							if (input_is_a_movie) { number_of_frames_to_average = int(temp_double); }
							break;
				}
			}

			// Line 6
			std::cin.getline(buf,4096);
			my_string = buf;
			tokenizer.SetString(my_string,",");
			if (tokenizer.CountTokens() != 4)
			{
				SendError(wxString::Format("Bad number of arguments (%i, expected %i) in line 6 of input\n",tokenizer.CountTokens(),4));
				exit(-1);
			}
			while (tokenizer.HasMoreTokens())
			{
				switch (tokenizer.GetPosition())
				{
					case 0: tokenizer.GetNextToken().ToDouble(&temp_double);
							if (int(temp_double) != 0) {
								find_additional_phase_shift = true;
							}
							else
							{
								find_additional_phase_shift = false;
							}
							break;
					case 1: tokenizer.GetNextToken().ToDouble(&temp_double);
							minimum_additional_phase_shift = 0.0;
							if (find_additional_phase_shift) { minimum_additional_phase_shift = float(temp_double); }
							break;
					case 2: tokenizer.GetNextToken().ToDouble(&temp_double);
							maximum_additional_phase_shift = 0.0;
							if (find_additional_phase_shift) { maximum_additional_phase_shift = float(temp_double); }
							break;
					case 3: tokenizer.GetNextToken().ToDouble(&temp_double);
							additional_phase_shift_search_step = 0.0;
							if (find_additional_phase_shift) { additional_phase_shift_search_step = float(temp_double); }
							break;
				}
			}
		} // end of old school ctffind4 input
		else
		{
			input_is_a_movie = false;
			find_additional_phase_shift = false;
			minimum_additional_phase_shift = 0.0;
			maximum_additional_phase_shift = 0.0;
			additional_phase_shift_search_step = 0.0;
			number_of_frames_to_average = 1;
		}

		// Do some argument checking on movie processing option
		MRCFile input_file(input_filename,false);
		if (input_is_a_movie)
		{
			if (input_file.ReturnZSize() < number_of_frames_to_average)
			{
				SendError(wxString::Format("Input stack has %i images, so you cannot average %i frames together\n",input_file.ReturnZSize(),number_of_frames_to_average));
				ExitMainLoop();
			}
		}
		else
		{
			// We're not doing movie processing
			if (input_file.ReturnZSize() > 1)
			{
				SendError("Input stacks are only supported --old-school-input-ctffind4 if doing movie processing\n");
				ExitMainLoop();
			}

		}

		if (find_additional_phase_shift)
		{
			if (minimum_additional_phase_shift > maximum_additional_phase_shift)
			{
				SendError(wxString::Format("Minimum phase shift (%f) cannot be greater than maximum phase shift (%f)\n",minimum_additional_phase_shift,maximum_additional_phase_shift));
				ExitMainLoop();
			}
		}

		desired_number_of_threads = 1;


	} // end of test for old-school-input or old-school-input-ctffind4
	else
	{

		UserInput *my_input = new UserInput("Ctffind", ctffind_version);

		input_filename  			= my_input->GetFilenameFromUser("Input image file name", "Filename of input image", "input.mrc", true );

		ImageFile input_file(input_filename,false);
		if (input_file.ReturnZSize() > 1)
		{
			input_is_a_movie 		= my_input->GetYesNoFromUser("Input is a movie (stack of frames)","Answer yes if the input file is a stack of frames from a dose-fractionated movie. If not, each image will be processed separately","no");
		}
		else
		{
			input_is_a_movie = false;
		}

		if (input_is_a_movie)
		{
			number_of_frames_to_average = my_input->GetIntFromUser("Number of frames to average together","If the number of electrons per frame is too low, there may be strong artefacts in the estimated power spectrum. This can be alleviated by averaging frames with each other in real space before computing their Fourier transforms","1");
		}
		else
		{
			number_of_frames_to_average = 1;
		}

		output_diagnostic_filename		= my_input->GetFilenameFromUser("Output diagnostic image file name","Will contain the experimental power spectrum and the best CTF fit","diagnostic_output.mrc",false);
		pixel_size 						= my_input->GetFloatFromUser("Pixel size","In Angstroms","1.0",0.0);
		acceleration_voltage 			= my_input->GetFloatFromUser("Acceleration voltage","in kV","300.0",0.0);
		spherical_aberration 			= my_input->GetFloatFromUser("Spherical aberration","in mm","2.70",0.0);
		amplitude_contrast 				= my_input->GetFloatFromUser("Amplitude contrast","Fraction of amplitude contrast","0.07",0.0,1.0);
		box_size 						= my_input->GetIntFromUser("Size of amplitude spectrum to compute","in pixels","512",128);
		minimum_resolution 				= my_input->GetFloatFromUser("Minimum resolution","Lowest resolution used for fitting CTF (Angstroms)","30.0",0.0,lowest_allowed_minimum_resolution);
		maximum_resolution 				= my_input->GetFloatFromUser("Maximum resolution","Highest resolution used for fitting CTF (Angstroms)","5.0",0.0,minimum_resolution);
		minimum_defocus 				= my_input->GetFloatFromUser("Minimum defocus","Positive values for underfocus. Lowest value to search over (Angstroms)","5000.0");
		maximum_defocus 				= my_input->GetFloatFromUser("Maximum defocus","Positive values for underfocus. Highest value to search over (Angstroms)","50000.0",minimum_defocus);
		defocus_search_step 			= my_input->GetFloatFromUser("Defocus search step","Step size for defocus search (Angstroms)","100.0",1.0);
		astigmatism_is_known			= my_input->GetYesNoFromUser("Do you know what astigmatism is present?","Answer yes if you already know how much astigmatism was present. If you answer no, the program will search for the astigmatism and astigmatism angle","no");
		if (astigmatism_is_known)
		{
			slower_search				= my_input->GetYesNoFromUser("Slower, more exhaustive search?","Answer yes to use a slower exhaustive search against 2D spectra (rather than 1D radial averages) for the initial search","no");;
			should_restrain_astigmatism = false;
			astigmatism_tolerance = -100.0;
			known_astigmatism			= my_input->GetFloatFromUser("Known astigmatism", "In Angstroms, the amount of astigmatism, defined as the difference between the defocus along the major and minor axes","0.0",0.0);
			known_astigmatism_angle 	= my_input->GetFloatFromUser("Known astigmatism angle", "In degrees, the angle of astigmatism","0.0");
		}
		else
		{
			slower_search				= my_input->GetYesNoFromUser("Slower, more exhaustive search?","Answer yes if you expect very high astigmatism (say, greater than 1000A) or in tricky cases. In that case, a slower exhaustive search against 2D spectra (rather than 1D radial averages) will be used for the initial search","no");
			should_restrain_astigmatism = my_input->GetYesNoFromUser("Use a restraint on astigmatism?","If you answer yes, the CTF parameter search and refinement will penalise large astigmatism. You will specify the astigmatism tolerance in the next question. If you answer no, no such restraint will apply","no");
			if (should_restrain_astigmatism)
			{
				astigmatism_tolerance 	= my_input->GetFloatFromUser("Expected (tolerated) astigmatism","Astigmatism values much larger than this will be penalised (Angstroms). Give a negative value to turn off this restraint.","200.0");
			}
			else
			{
				astigmatism_tolerance 	= -100.0; // a negative value here signals that we don't want any restraint on astigmatism
			}
		}

		find_additional_phase_shift = my_input->GetYesNoFromUser("Find additional phase shift?","Input micrograph was recorded using a phase plate with variable phase shift, which you want to find","no");

		if (find_additional_phase_shift)
		{
			minimum_additional_phase_shift 		= my_input->GetFloatFromUser("Minimum phase shift (rad)","Lower bound of the search for additional phase shift. Phase shift is of scattered electrons relative to unscattered electrons. In radians","0.0",-3.15,3.15);
			maximum_additional_phase_shift 		= my_input->GetFloatFromUser("Maximum phase shift (rad)","Upper bound of the search for additional phase shift. Phase shift is of scattered electrons relative to unscattered electrons. In radians","3.15",minimum_additional_phase_shift,3.15);
			additional_phase_shift_search_step 	= my_input->GetFloatFromUser("Phase shift search step","Step size for phase shift search (radians)","0.5",0.0,maximum_additional_phase_shift-minimum_additional_phase_shift);
		}
		else
		{
			minimum_additional_phase_shift = 0.0;
			maximum_additional_phase_shift = 0.0;
			additional_phase_shift_search_step = 0.0;
		}

		give_expert_options						= my_input->GetYesNoFromUser("Do you want to set expert options?","There are options which normally not changed, but can be accessed by answering yes here","no");
		if (give_expert_options)
		{
			resample_if_pixel_too_small 		= my_input->GetYesNoFromUser("Resample micrograph if pixel size too small?","When the pixel is too small, Thon rings appear very thin and near the origin of the spectrum, which can lead to suboptimal fitting. This options resamples micrographs to a more reasonable pixel size if needed","yes");
			if (input_is_a_movie)
			{
				movie_is_dark_corrected			= my_input->GetYesNoFromUser("Movie is dark-subtracted?", "If the movie is not dark-subtracted you will need to provide a dark reference image", "yes");
				if (movie_is_dark_corrected)
				{
					dark_filename 				= "";
				}
				else
				{
					dark_filename 				= my_input->GetFilenameFromUser("Dark image filename", "The filename of the dark reference image for the detector/camera", "dark.dm4", true);
				}

				movie_is_gain_corrected			= my_input->GetYesNoFromUser("Movie is gain-corrected?", "If the movie is not gain-corrected, you will need to provide a gain reference image", "yes");
				if (movie_is_gain_corrected)
				{
					gain_filename 				= "";
				}
				else
				{
					gain_filename 				= my_input->GetFilenameFromUser("Gain image filename", "The filename of the gain reference image for the detector/camera", "gain.dm4", true);
				}

				correct_movie_mag_distortion = my_input->GetYesNoFromUser("Correct Movie Mag. Distortion?", "If the movie has a mag distortion you can specify the parameters to correct it prior to estimation", "no");

				if (correct_movie_mag_distortion == true)
				{
					movie_mag_distortion_angle = my_input->GetFloatFromUser("Mag. distortion angle","The angle of the distortion","0.0");
					movie_mag_distortion_major_scale = my_input->GetFloatFromUser("Mag. distortion major scale","The scale factor along the major axis","1.0");
					movie_mag_distortion_minor_scale = my_input->GetFloatFromUser("Mag. distortion minor scale","The scale factor along the minor axis","1.0");;
				}
				else
				{
					movie_mag_distortion_angle = 0.0;
					movie_mag_distortion_major_scale = 1.0;
					movie_mag_distortion_minor_scale = 1.0;

				}


			}
			else
			{
				movie_is_gain_corrected 		= true;
				movie_is_dark_corrected 		= true;
				gain_filename = "";
				dark_filename = "";
			}
			defocus_is_known					= my_input->GetYesNoFromUser("Do you already know the defocus?","Answer yes if you already know the defocus and you just want to know the score or fit resolution. If you answer yes, the known astigmatism parameter specified eariler will be ignored","no");
			if (defocus_is_known)
			{
				/*
				 * Right now, we don't support phase plate data for this. The proper way to do this would be to also ask whether phase shift is known.
				 * Another acceptable solution might be to say that if you know the defocus you must also know the phase shift (in other words, this would
				 * only be used to test the ctffind scoring function / diagnostics using given defocus parameters). Neither are implemented right now,
				 * because I don't need either.
				 */
				known_defocus_1					= my_input->GetFloatFromUser("Known defocus 1", "In Angstroms, the defocus along the first axis","0.0");
				known_defocus_2					= my_input->GetFloatFromUser("Known defocus 2", "In Angstroms, the defocus along the second axis","0.0");
				known_astigmatism_angle 		= my_input->GetFloatFromUser("Known astigmatism angle", "In degrees, the angle of astigmatism","0.0");
				if (find_additional_phase_shift)
				{
					known_phase_shift			= my_input->GetFloatFromUser("Known phase shift (radians)", "In radians, the phase shift (from a phase plate presumably)","0.0");
				}
			}
			else
			{
				known_defocus_1 = 0.0;
				known_defocus_2 = 0.0;
				known_astigmatism_angle = 0.0;
				known_phase_shift = 0.0;
			}
			desired_number_of_threads = my_input->GetIntFromUser("Desired number of parallel threads","The command-line option -j will override this","1",1);


		}
		else // expert options not supplied by user
		{
			resample_if_pixel_too_small			= true;
			movie_is_gain_corrected				= true;
			movie_is_dark_corrected 			= true;
			gain_filename 						= "";
			dark_filename						= "";
			defocus_is_known					= false;
			desired_number_of_threads			= 1;
		}

		delete my_input;

	}

	my_current_job.Reset(37);
	my_current_job.ManualSetArguments("tbitffffifffffbfbfffbffbbsbsbfffbffi",	input_filename.c_str(), //1
																			input_is_a_movie,
																			number_of_frames_to_average,
																			output_diagnostic_filename.c_str(),
																			pixel_size,
																			acceleration_voltage,
																			spherical_aberration,
																			amplitude_contrast,
																			box_size,
																			minimum_resolution, //10
																			maximum_resolution,
																			minimum_defocus,
																			maximum_defocus,
																			defocus_search_step,
																			slower_search,
																			astigmatism_tolerance,
																			find_additional_phase_shift,
																			minimum_additional_phase_shift,
																			maximum_additional_phase_shift,
																			additional_phase_shift_search_step, //20
																			astigmatism_is_known,
																			known_astigmatism,
																			known_astigmatism_angle,
																			resample_if_pixel_too_small,
																			movie_is_gain_corrected,
																			gain_filename.ToStdString().c_str(),
																			movie_is_dark_corrected,
																			dark_filename.ToStdString().c_str(),
																			correct_movie_mag_distortion,
																			movie_mag_distortion_angle,
																			movie_mag_distortion_major_scale,
																			movie_mag_distortion_minor_scale,
																			defocus_is_known,
																			known_defocus_1,
																			known_defocus_2,
																			known_phase_shift,
																			desired_number_of_threads);
	}


// Optional command-line stuff
void CtffindApp::AddCommandLineOptions()
{
	command_line_parser.AddLongSwitch("old-school-input","Pretend this is ctffind3 (for compatibility with old scripts and programs)");
	command_line_parser.AddLongSwitch("old-school-input-ctffind4","Accept parameters from stdin, like ctffind3, but with extra lines for ctffind4-specific options (movie processing and phase shift estimation");
	command_line_parser.AddLongSwitch("amplitude-spectrum-input","The input image is an amplitude spectrum, not a real-space image");
	command_line_parser.AddLongSwitch("filtered-amplitude-spectrum-input","The input image is filtered (background-subtracted) amplitude spectrum");
	command_line_parser.AddLongSwitch("fast","Skip computation of fit statistics as well as spectrum contrast enhancement");
	command_line_parser.AddOption("j","","Desired number of threads. Overrides interactive user input. Is overriden by env var OMP_NUM_THREADS",wxCMD_LINE_VAL_NUMBER);
}



// override the do calculation method which will be what is actually run..

bool CtffindApp::DoCalculation()
{

	wxDateTime time_start = wxDateTime::Now();

	// Arguments for this job

	const std::string 	input_filename 						= my_current_job.arguments[0].ReturnStringArgument();
	const bool			input_is_a_movie 					= my_current_job.arguments[1].ReturnBoolArgument();
	const int         	number_of_frames_to_average			= my_current_job.arguments[2].ReturnIntegerArgument();
	const std::string 	output_diagnostic_filename			= my_current_job.arguments[3].ReturnStringArgument();
	float 				pixel_size_of_input_image			= my_current_job.arguments[4].ReturnFloatArgument(); // no longer const, as the mag distortion can change it.
	const float 		acceleration_voltage				= my_current_job.arguments[5].ReturnFloatArgument();
	const float       	spherical_aberration				= my_current_job.arguments[6].ReturnFloatArgument();
	const float 		amplitude_contrast					= my_current_job.arguments[7].ReturnFloatArgument();
	const int         	box_size							= my_current_job.arguments[8].ReturnIntegerArgument();
	const float 		minimum_resolution					= my_current_job.arguments[9].ReturnFloatArgument();
	const float       	maximum_resolution					= my_current_job.arguments[10].ReturnFloatArgument();
	const float       	minimum_defocus						= my_current_job.arguments[11].ReturnFloatArgument();
	const float       	maximum_defocus						= my_current_job.arguments[12].ReturnFloatArgument();
	const float       	defocus_search_step					= my_current_job.arguments[13].ReturnFloatArgument();
	const bool			slower_search						= my_current_job.arguments[14].ReturnBoolArgument();
	const float       	astigmatism_tolerance               = my_current_job.arguments[15].ReturnFloatArgument();
	const bool       	find_additional_phase_shift         = my_current_job.arguments[16].ReturnBoolArgument();
	const float  		minimum_additional_phase_shift		= my_current_job.arguments[17].ReturnFloatArgument();
	const float			maximum_additional_phase_shift		= my_current_job.arguments[18].ReturnFloatArgument();
	const float			additional_phase_shift_search_step	= my_current_job.arguments[19].ReturnFloatArgument();
	const bool  		astigmatism_is_known				= my_current_job.arguments[20].ReturnBoolArgument();
	const float 		known_astigmatism					= my_current_job.arguments[21].ReturnFloatArgument();
	const float 		known_astigmatism_angle				= my_current_job.arguments[22].ReturnFloatArgument();
	const bool			resample_if_pixel_too_small			= my_current_job.arguments[23].ReturnBoolArgument();
	const bool			movie_is_gain_corrected				= my_current_job.arguments[24].ReturnBoolArgument();
	const wxString		gain_filename						= my_current_job.arguments[25].ReturnStringArgument();
	const bool			movie_is_dark_corrected				= my_current_job.arguments[26].ReturnBoolArgument();
	const wxString		dark_filename						= my_current_job.arguments[27].ReturnStringArgument();
	const bool          correct_movie_mag_distortion 		= my_current_job.arguments[28].ReturnBoolArgument();
	const float      	movie_mag_distortion_angle          = my_current_job.arguments[29].ReturnFloatArgument();
	const float         movie_mag_distortion_major_scale    = my_current_job.arguments[30].ReturnFloatArgument();
	const float         movie_mag_distortion_minor_scale    = my_current_job.arguments[31].ReturnFloatArgument();
	const bool			defocus_is_known					= my_current_job.arguments[32].ReturnBoolArgument();
	const float			known_defocus_1						= my_current_job.arguments[33].ReturnFloatArgument();
	const float			known_defocus_2						= my_current_job.arguments[34].ReturnFloatArgument();
	const float			known_phase_shift					= my_current_job.arguments[35].ReturnFloatArgument();
	int					desired_number_of_threads			= my_current_job.arguments[36].ReturnIntegerArgument();

	// if we are applying a mag distortion, it can change the pixel size, so do that here to make sure it is used forever onwards..

	if (input_is_a_movie && correct_movie_mag_distortion)
	{
		pixel_size_of_input_image = ReturnMagDistortionCorrectedPixelSize(pixel_size_of_input_image, movie_mag_distortion_major_scale, movie_mag_distortion_minor_scale);
	}

	// These variables will be set by command-line options
	const bool			old_school_input = command_line_parser.FoundSwitch("old-school-input") || command_line_parser.FoundSwitch("old-school-input-ctffind4");
	const bool			amplitude_spectrum_input = command_line_parser.FoundSwitch("amplitude-spectrum-input");
	const bool			filtered_amplitude_spectrum_input = command_line_parser.FoundSwitch("filtered-amplitude-spectrum-input");
	const bool 			compute_extra_stats = ! command_line_parser.FoundSwitch("fast");
	const bool			boost_ring_contrast = ! command_line_parser.FoundSwitch("fast");
	long command_line_desired_number_of_threads;
	if (command_line_parser.Found("j", &command_line_desired_number_of_threads))
	{
		// Command-line argument overrides
		desired_number_of_threads = command_line_desired_number_of_threads;
	}


	// Resampling of input images to ensure that the pixel size isn't too small
	const float			target_nyquist_after_resampling = 2.8; // Angstroms
	const float 		target_pixel_size_after_resampling = 0.5 * target_nyquist_after_resampling;
	float 				pixel_size_for_fitting = pixel_size_of_input_image;
	int					temporary_box_size;


	// Maybe the user wants to hold the phase shift value (which they can do by giving the same value for min and max)
	const bool			fixed_additional_phase_shift = fabs(maximum_additional_phase_shift - minimum_additional_phase_shift) < 0.01;

	// This could become a user-supplied parameter later - for now only for developers / expert users
	const bool			follow_1d_search_with_local_2D_brute_force = false;

	// Initial search should be done only using up to that resolution, to improve radius of convergence
	const float			maximum_resolution_for_initial_search = 5.0;

	// Debugging
	const bool			dump_debug_files = false;

	/*
	 *  Scoring function
	 */
	float MyFunction(float []);

	// Other variables
	int					number_of_movie_frames;
	int         		number_of_micrographs;
	ImageFile			input_file(input_filename,false);
	Image				*average_spectrum = new Image();
	Image				*average_spectrum_masked = new Image();
	wxString			output_text_fn;
	ProgressBar			*my_progress_bar;
	NumericTextFile		*output_text;
	NumericTextFile		*output_text_avrot;
	int					current_micrograph_number;
	int					number_of_tiles_used;
	Image 				*current_power_spectrum = new Image();
	int					current_first_frame_within_average;
	int					current_frame_within_average;
	int					current_input_location;
	Image				*current_input_image = new Image();
	Image				*current_input_image_square = new Image();
	int					micrograph_square_dimension;
	Image				*temp_image = new Image();
	Image				*sum_image = new Image();
	Image				*resampled_power_spectrum = new Image();
	bool				resampling_is_necessary;
	CTF					*current_ctf = new CTF();
	float				average, sigma;
	int					convolution_box_size;
	ImageCTFComparison	*comparison_object_2D;
	CurveCTFComparison	comparison_object_1D;
	float 				estimated_astigmatism_angle;
	float				bf_halfrange[4];
	float				bf_midpoint[4];
	float				bf_stepsize[4];
	float				cg_starting_point[4];
	float				cg_accuracy[4];
	int 				number_of_search_dimensions;
	BruteForceSearch   	*brute_force_search;
	int					counter;
	ConjugateGradient   *conjugate_gradient_minimizer;
	int 				current_output_location;
	int					number_of_bins_in_1d_spectra;
	Curve				*number_of_averaged_pixels = new Curve();
	Curve				*rotational_average = new Curve();
	Image				*number_of_extrema_image = new Image();
	Image				*ctf_values_image = new Image();
	double				*rotational_average_astig = NULL;
	double				*rotational_average_astig_renormalized = NULL;
	double				*spatial_frequency = NULL;
	double				*spatial_frequency_in_reciprocal_angstroms = NULL;
	double				*rotational_average_astig_fit = NULL;
	float				*number_of_extrema_profile = NULL;
	float				*ctf_values_profile = NULL;
	double				*fit_frc = NULL;
	double				*fit_frc_sigma = NULL;
	MRCFile				output_diagnostic_file(output_diagnostic_filename,true);
	int					last_bin_with_good_fit;
	double 				*values_to_write_out = new double[7];
	float				best_score_after_initial_phase;
	int					last_bin_without_aliasing;
	ImageFile			gain_file;
	Image				*gain = new Image();
	ImageFile			dark_file;
	Image				*dark = new Image();
	float				final_score;

	// Timings variables
	wxDateTime time_before_spectrum_computation;
	wxDateTime time_after_spectrum_computation;
	wxDateTime time_before_diagnostics;
	wxDateTime time_finish;



	// Some argument checking
	if (minimum_resolution < maximum_resolution)
	{
		SendError(wxString::Format("Error: Minimum resolution (%f) higher than maximum resolution (%f). Terminating.", minimum_resolution,maximum_resolution));
		ExitMainLoop();
	}
	if (minimum_defocus > maximum_defocus)
	{
		SendError(wxString::Format("Minimum defocus must be less than maximum defocus. Terminating."));
		ExitMainLoop();
	}

	// How many micrographs are we dealing with
	if (input_is_a_movie)
	{
		// We only support 1 movie per file
		number_of_movie_frames = input_file.ReturnZSize();
		number_of_micrographs = 1;
	}
	else
	{
		number_of_movie_frames = 1;
		number_of_micrographs = input_file.ReturnZSize();
	}

	if (is_running_locally)
	{
		// Print out information about input file
		input_file.PrintInfo();
	}

	// Prepare the output text file
	output_text_fn = FilenameReplaceExtension(output_diagnostic_filename,"txt");

	if (is_running_locally)
	{
		output_text = new NumericTextFile(output_text_fn,OPEN_TO_WRITE,7);

		// Print header to the output text file
		output_text->WriteCommentLine("# Output from CTFFind version %s, run on %s\n",ctffind_version.c_str(),wxDateTime::Now().FormatISOCombined(' ').ToStdString().c_str());
		output_text->WriteCommentLine("# Input file: %s ; Number of micrographs: %i\n",input_filename.c_str(),number_of_micrographs);
		output_text->WriteCommentLine("# Pixel size: %0.3f Angstroms ; acceleration voltage: %0.1f keV ; spherical aberration: %0.2f mm ; amplitude contrast: %0.2f\n",pixel_size_of_input_image,acceleration_voltage,spherical_aberration,amplitude_contrast);
		output_text->WriteCommentLine("# Box size: %i pixels ; min. res.: %0.1f Angstroms ; max. res.: %0.1f Angstroms ; min. def.: %0.1f um; max. def. %0.1f um\n",box_size,minimum_resolution,maximum_resolution,minimum_defocus,maximum_defocus);
		output_text->WriteCommentLine("# Columns: #1 - micrograph number; #2 - defocus 1 [Angstroms]; #3 - defocus 2; #4 - azimuth of astigmatism; #5 - additional phase shift [radians]; #6 - cross correlation; #7 - spacing (in Angstroms) up to which CTF rings were fit successfully\n");
	}

	// Prepare a text file with 1D rotational average spectra
	output_text_fn = FilenameAddSuffix(output_text_fn.ToStdString(),"_avrot");

	if (! old_school_input && number_of_micrographs > 1 && is_running_locally)
	{
		wxPrintf("Will estimate the CTF parameters for %i micrographs.\n",number_of_micrographs);
		wxPrintf("Results will be written to this file: %s\n",output_text->ReturnFilename());
		wxPrintf("\nEstimating CTF parameters...\n\n");
		my_progress_bar = new ProgressBar(number_of_micrographs);
	}

	//
	time_before_spectrum_computation = wxDateTime::Now();


	// Prepare the dark/gain_reference
	if (input_is_a_movie && ! movie_is_gain_corrected)
	{
		gain_file.OpenFile(gain_filename.ToStdString(), false);
		gain->ReadSlice(&gain_file,1);
	}

	if (input_is_a_movie && ! movie_is_dark_corrected)
	{
		dark_file.OpenFile(dark_filename.ToStdString(), false);
		dark->ReadSlice(&dark_file,1);
	}

	// Prepare the average spectrum image
	average_spectrum->Allocate(box_size,box_size,true);

	// Loop over micrographs
	for (current_micrograph_number=1; current_micrograph_number <= number_of_micrographs; current_micrograph_number++)
	{
		if (is_running_locally && (old_school_input || number_of_micrographs == 1)) wxPrintf("Working on micrograph %i of %i\n", current_micrograph_number, number_of_micrographs);

		number_of_tiles_used = 0;
		average_spectrum->SetToConstant(0.0);
		average_spectrum->is_in_real_space = true;

		if (amplitude_spectrum_input || filtered_amplitude_spectrum_input)
		{
			current_power_spectrum->ReadSlice(&input_file,current_micrograph_number);
			current_power_spectrum->ForwardFFT();
			average_spectrum->Allocate(box_size,box_size,1,false);
			current_power_spectrum->ClipInto(average_spectrum);
			average_spectrum->BackwardFFT();
			average_spectrum_masked->CopyFrom(average_spectrum);
		}
		else
		{
			for (current_first_frame_within_average = 1; current_first_frame_within_average <= number_of_movie_frames; current_first_frame_within_average += number_of_frames_to_average)
			{
				for (current_frame_within_average = 1; current_frame_within_average <= number_of_frames_to_average; current_frame_within_average++)
				{
					current_input_location = current_first_frame_within_average + number_of_movie_frames * (current_micrograph_number-1) + (current_frame_within_average-1);
					if (current_input_location > number_of_movie_frames * current_micrograph_number) continue;
					// Read the image in
					current_input_image->ReadSlice(&input_file,current_input_location);
					if (current_input_image->IsConstant())
					{


						if (is_running_locally == false)
						{
							// don't crash, as this will lead to the gui job never finishing, instead send a blank result..
							SendError(wxString::Format("Error: location %i of input file %s is blank, defocus parameters will be set to 0",current_input_location, input_filename));

							float results_array[7];
							results_array[0] = 0.0;				// Defocus 1 (Angstroms)
							results_array[1] = 0.0;				// Defocus 2 (Angstroms)
							results_array[2] = 0.0;				// Astigmatism angle (degrees)
							results_array[3] = 0.0;				// Additional phase shift (e.g. from phase plate) (radians)
							results_array[4] = 0.0;				// CTFFIND score
							results_array[5] = 0.0;
							results_array[6] = 0.0;

							my_result.SetResult(7,results_array);

							delete average_spectrum;
							delete average_spectrum_masked;
							delete current_power_spectrum;
							delete current_input_image;
							delete current_input_image_square;
							delete temp_image;
							delete sum_image;
							delete resampled_power_spectrum;
							delete number_of_extrema_image;
							delete ctf_values_image;
							delete gain;
							delete dark;
							delete [] values_to_write_out;

							return true;


						}
						else
						{
							SendError(wxString::Format("Error: location %i of input file %s is blank",current_input_location, input_filename));
							ExitMainLoop();
						}

					}

					// Apply dark reference
					if (input_is_a_movie && ! movie_is_dark_corrected)
					{
						if (! current_input_image->HasSameDimensionsAs(dark))
						{
							SendError(wxString::Format("Error: location %i of input file %s does not have same dimensions as the dark image",current_input_location,input_filename));
							ExitMainLoop();
						}

						current_input_image->SubtractImage(dark);
					}

					// Apply gain reference
					if (input_is_a_movie && ! movie_is_gain_corrected)
					{
						if (! current_input_image->HasSameDimensionsAs(gain))
						{
							SendError(wxString::Format("Error: location %i of input file %s does not have same dimensions as the gain image",current_input_location,input_filename));
							ExitMainLoop();
						}
						current_input_image->MultiplyPixelWise(*gain);
					}
					// correct for mag distortion
					if (input_is_a_movie && correct_movie_mag_distortion)
					{
						current_input_image->CorrectMagnificationDistortion(movie_mag_distortion_angle,  movie_mag_distortion_major_scale, movie_mag_distortion_minor_scale);
					}
					// Make the image square
					micrograph_square_dimension = std::max(current_input_image->logical_x_dimension,current_input_image->logical_y_dimension);
					if (IsOdd((micrograph_square_dimension))) micrograph_square_dimension++;
					if (current_input_image->logical_x_dimension != micrograph_square_dimension || current_input_image->logical_y_dimension != micrograph_square_dimension)
					{
						current_input_image_square->Allocate(micrograph_square_dimension,micrograph_square_dimension,true);
						//current_input_image->ClipInto(current_input_image_square,current_input_image->ReturnAverageOfRealValues());
						current_input_image->ClipIntoLargerRealSpace2D(current_input_image_square,current_input_image->ReturnAverageOfRealValues());
						current_input_image->Consume(current_input_image_square);
					}
					//
					if (current_frame_within_average == 1)
					{
						sum_image->Allocate(current_input_image->logical_x_dimension,current_input_image->logical_y_dimension,true);
						sum_image->SetToConstant(0.0);
					}
					sum_image->AddImage(current_input_image);
				} // end of loop over frames to average together
				current_input_image->Consume(sum_image);

				// Taper the edges of the micrograph in real space, to lessen Gibbs artefacts
				// Introduces an artefact of its own, so it's not clear on balance whether tapering helps, especially with modern micrographs from good detectors
				//current_input_image->TaperEdges();

				number_of_tiles_used++;

				// Compute the amplitude spectrum
				current_power_spectrum->Allocate(current_input_image->logical_x_dimension,current_input_image->logical_y_dimension,true);
				current_input_image->ForwardFFT(false);
				current_input_image->ComputeAmplitudeSpectrumFull2D(current_power_spectrum);

				//current_power_spectrum->QuickAndDirtyWriteSlice("dbg_spec_before_resampling.mrc",1);

				// Set origin of amplitude spectrum to 0.0
				current_power_spectrum->real_values[current_power_spectrum->ReturnReal1DAddressFromPhysicalCoord(current_power_spectrum->physical_address_of_box_center_x,current_power_spectrum->physical_address_of_box_center_y,current_power_spectrum->physical_address_of_box_center_z)] = 0.0;

				// Resample the amplitude spectrum
				if (resample_if_pixel_too_small && pixel_size_of_input_image < target_pixel_size_after_resampling)
				{
					// The input pixel was too small, so let's resample the amplitude spectrum into a large temporary box, before clipping the center out for fitting
					temporary_box_size = round(float(box_size) / pixel_size_of_input_image * target_pixel_size_after_resampling);
					if (IsOdd(temporary_box_size)) temporary_box_size++;
					resampling_is_necessary = current_power_spectrum->logical_x_dimension != box_size || current_power_spectrum->logical_y_dimension != box_size;
					if (resampling_is_necessary)
					{
						current_power_spectrum->ForwardFFT(false);
						resampled_power_spectrum->Allocate(temporary_box_size,temporary_box_size,1,false);
						current_power_spectrum->ClipInto(resampled_power_spectrum);
						resampled_power_spectrum->BackwardFFT();
						temp_image->Allocate(box_size,box_size,1,true);
						temp_image->SetToConstant(0.0); // To avoid valgrind uninitialised errors, but maybe this is a waste?
						resampled_power_spectrum->ClipInto(temp_image);
						resampled_power_spectrum->Consume(temp_image);
					}
					else
					{
						resampled_power_spectrum->CopyFrom(current_power_spectrum);
					}
					pixel_size_for_fitting = pixel_size_of_input_image * float(temporary_box_size) / float(box_size);
				}
				else
				{
					// The regular way (the input pixel size was large enough)
					resampling_is_necessary = current_power_spectrum->logical_x_dimension != box_size || current_power_spectrum->logical_y_dimension != box_size;
					if (resampling_is_necessary)
					{
						current_power_spectrum->ForwardFFT(false);
						resampled_power_spectrum->Allocate(box_size,box_size,1,false);
						current_power_spectrum->ClipInto(resampled_power_spectrum);
						resampled_power_spectrum->BackwardFFT();
					}
					else
					{
						resampled_power_spectrum->CopyFrom(current_power_spectrum);
					}
				}

				average_spectrum->AddImage(resampled_power_spectrum);
			} // end of loop over movie frames

			// We need to take care of the scaling of the FFTs, as well as the averaging of tiles
			if (resampling_is_necessary)
			{
				average_spectrum->MultiplyByConstant(1.0 / ( float(number_of_tiles_used) * current_input_image->logical_x_dimension * current_input_image->logical_y_dimension * current_power_spectrum->logical_x_dimension * current_power_spectrum->logical_y_dimension ) );
			}
			else
			{
				average_spectrum->MultiplyByConstant(1.0 / ( float(number_of_tiles_used) * current_input_image->logical_x_dimension * current_input_image->logical_y_dimension ) );
			}

		} // end of test of whether we were given amplitude spectra on input


		//average_spectrum->QuickAndDirtyWriteSlice("dbg_spec_before_bg_sub.mrc",1);


		// Filter the amplitude spectrum, remove background
		if (! filtered_amplitude_spectrum_input)
		{
			// Try to weaken cross artefacts
			average_spectrum->ComputeAverageAndSigmaOfValuesInSpectrum(float(average_spectrum->logical_x_dimension)*pixel_size_for_fitting/minimum_resolution,float(average_spectrum->logical_x_dimension),average,sigma,12);
			average_spectrum->DivideByConstant(sigma);
			average_spectrum->SetMaximumValueOnCentralCross(average/sigma+10.0);
//			average_spectrum_masked->CopyFrom(average_spectrum);

			//average_spectrum->QuickAndDirtyWriteSlice("dbg_average_spectrum_before_conv.mrc",1);

			// Compute low-pass filtered version of the spectrum
			convolution_box_size = int( float(average_spectrum->logical_x_dimension) * pixel_size_for_fitting / minimum_resolution * sqrt(2.0) );
			if (IsEven(convolution_box_size)) convolution_box_size++;
			current_power_spectrum->Allocate(average_spectrum->logical_x_dimension,average_spectrum->logical_y_dimension,true);
			current_power_spectrum->SetToConstant(0.0); // According to valgrind, this avoid potential problems later on.
			average_spectrum->SpectrumBoxConvolution(current_power_spectrum,convolution_box_size,float(average_spectrum->logical_x_dimension)*pixel_size_for_fitting/minimum_resolution);

			//current_power_spectrum->QuickAndDirtyWriteSlice("dbg_spec_convoluted.mrc",1);

			// Subtract low-pass-filtered spectrum from the spectrum. This should remove the background slope.
			average_spectrum->SubtractImage(current_power_spectrum);

//			average_spectrum->QuickAndDirtyWriteSlice("dbg_spec_before_thresh.mrc",1);

			// Threshold high values
			average_spectrum->SetMaximumValue(average_spectrum->ReturnMaximumValue(3,3));

//			convolution_box_size = int( float(average_spectrum->logical_x_dimension) * pixel_size_for_fitting / minimum_resolution / sqrt(2.0) );
//			if (IsEven(convolution_box_size)) convolution_box_size++;
//			current_power_spectrum->SetToConstant(0.0); // According to valgrind, this avoid potential problems later on.
//			average_spectrum_masked->SpectrumBoxConvolution(current_power_spectrum,convolution_box_size,float(average_spectrum_masked->logical_x_dimension)*pixel_size_for_fitting/minimum_resolution);
//			average_spectrum_masked->SubtractImage(current_power_spectrum);
//			average_spectrum_masked->SetMaximumValue(average_spectrum_masked->ReturnMaximumValue(3,3));

			average_spectrum_masked->CopyFrom(average_spectrum);
			average_spectrum_masked->CosineMask(float(average_spectrum_masked->logical_x_dimension)*pixel_size_for_fitting/std::max(maximum_resolution, 8.0f),float(average_spectrum_masked->logical_x_dimension)*pixel_size_for_fitting/std::max(maximum_resolution, 4.0f), true);
//			average_spectrum_masked->QuickAndDirtyWriteSlice("dbg_spec_before_thresh.mrc",1);
//			average_spectrum_masked->CorrectSinc();
//			average_spectrum_masked->CorrectSinc(float(average_spectrum_masked->logical_x_dimension)*pixel_size_for_fitting/std::max(maximum_resolution, 8.0f), 0.5, true, 0.0);
		}

		/*
		 *
		 *
		 * We now have a spectrum which we can use to fit CTFs
		 *
		 *
		 */
		time_after_spectrum_computation = wxDateTime::Now();

		if (dump_debug_files) average_spectrum->WriteSlicesAndFillHeader("dbg_spectrum_for_fitting.mrc",pixel_size_for_fitting);


#ifdef threshold_spectrum
		wxPrintf("DEBUG: thresholding spectrum\n");
		for (counter = 0; counter < average_spectrum->real_memory_allocated; counter ++ )
		{
			average_spectrum->real_values[counter] = std::max(average_spectrum->real_values[counter], -0.0f);
			average_spectrum->real_values[counter] = std::min(average_spectrum->real_values[counter], 1.0f);
		}
		average_spectrum->QuickAndDirtyWriteSlice("dbg_spec_thr.mrc",1);
#endif

		// Set up the CTF object
		current_ctf->Init(acceleration_voltage,spherical_aberration,amplitude_contrast,minimum_defocus,minimum_defocus,0.0,1.0/minimum_resolution,1.0/std::max(maximum_resolution,maximum_resolution_for_initial_search),astigmatism_tolerance,pixel_size_for_fitting,minimum_additional_phase_shift);
		current_ctf->SetDefocus(minimum_defocus/pixel_size_for_fitting,minimum_defocus/pixel_size_for_fitting,0.0);
		current_ctf->SetAdditionalPhaseShift(minimum_additional_phase_shift);

		// Set up the comparison object
		comparison_object_2D = new ImageCTFComparison(1,*current_ctf,pixel_size_for_fitting,find_additional_phase_shift, astigmatism_is_known, known_astigmatism / pixel_size_for_fitting, known_astigmatism_angle / 180.0 * PIf, false);
		comparison_object_2D->SetImage(0,average_spectrum_masked);
		comparison_object_2D->SetupQuickCorrelation();

		if (defocus_is_known)
		{
			current_ctf->SetDefocus(known_defocus_1/pixel_size_for_fitting,known_defocus_2/pixel_size_for_fitting,known_astigmatism_angle / 180.0 * PIf);
			current_ctf->SetAdditionalPhaseShift(known_phase_shift);
			current_ctf->SetHighestFrequencyForFitting(pixel_size_for_fitting/maximum_resolution);
			comparison_object_2D->SetCTF(*current_ctf);
			comparison_object_2D->SetupQuickCorrelation();
			final_score = 0.0;
			final_score = comparison_object_2D->img[0].QuickCorrelationWithCTF(*current_ctf, comparison_object_2D->number_to_correlate, comparison_object_2D->norm_image, comparison_object_2D->image_mean, comparison_object_2D->addresses,
					comparison_object_2D->spatial_frequency_squared, comparison_object_2D->azimuths);

		}
		else
		{


			if (is_running_locally && old_school_input)
			{
				wxPrintf("\nSEARCHING CTF PARAMETERS...\n");
			}


			// Let's look for the astigmatism angle first
			if (astigmatism_is_known)
			{
				estimated_astigmatism_angle = known_astigmatism_angle;
			}
			else
			{
				temp_image->CopyFrom(average_spectrum);
				temp_image->ApplyMirrorAlongY();
				//temp_image.QuickAndDirtyWriteSlice("dbg_spec_y.mrc",1);
				estimated_astigmatism_angle = 0.5 * FindRotationalAlignmentBetweenTwoStacksOfImages(average_spectrum,temp_image,1,90.0,5.0,pixel_size_for_fitting/minimum_resolution,pixel_size_for_fitting/std::max(maximum_resolution,maximum_resolution_for_initial_search));
			}

			//MyDebugPrint ("Estimated astigmatism angle = %f degrees\n", estimated_astigmatism_angle);



			/*
			 * Initial brute-force search, in 1D (fast, but not as accurate)
			 */
			if (!slower_search)
			{

				// 1D rotational average
				number_of_bins_in_1d_spectra = int(ceil(average_spectrum_masked->ReturnMaximumDiagonalRadius()));
				rotational_average->SetupXAxis(0.0,float(number_of_bins_in_1d_spectra) * average_spectrum_masked->fourier_voxel_size_x,number_of_bins_in_1d_spectra);
				number_of_averaged_pixels->CopyFrom(rotational_average);
				average_spectrum_masked->Compute1DRotationalAverage(*rotational_average,*number_of_averaged_pixels,true);



				comparison_object_1D.ctf = *current_ctf;
				comparison_object_1D.curve = new float[number_of_bins_in_1d_spectra];
				for (counter=0; counter < number_of_bins_in_1d_spectra; counter++)
				{
					comparison_object_1D.curve[counter] = rotational_average->data_y[counter];
				}
				comparison_object_1D.find_phase_shift = find_additional_phase_shift;
				comparison_object_1D.number_of_bins = number_of_bins_in_1d_spectra;
				comparison_object_1D.reciprocal_pixel_size = average_spectrum_masked->fourier_voxel_size_x;

				// We can now look for the defocus value
				bf_halfrange[0] = 0.5 * (maximum_defocus - minimum_defocus) / pixel_size_for_fitting;
				bf_halfrange[1] = 0.5 * (maximum_additional_phase_shift - minimum_additional_phase_shift);

				bf_midpoint[0] = minimum_defocus / pixel_size_for_fitting + bf_halfrange[0];
				bf_midpoint[1] = minimum_additional_phase_shift + bf_halfrange[1];

				bf_stepsize[0] = defocus_search_step / pixel_size_for_fitting;
				bf_stepsize[1] = additional_phase_shift_search_step;

				if (find_additional_phase_shift && ! fixed_additional_phase_shift)
				{
					number_of_search_dimensions = 2;
				}
				else
				{
					number_of_search_dimensions = 1;
				}

				// Actually run the BF search
				brute_force_search = new BruteForceSearch();
				brute_force_search->Init(&CtffindCurveObjectiveFunction,&comparison_object_1D,number_of_search_dimensions,bf_midpoint,bf_halfrange,bf_stepsize,false,false,desired_number_of_threads);
				brute_force_search->Run();

				/*
				wxPrintf("After 1D brute\n");
				wxPrintf("      DFMID1      DFMID2      ANGAST          CC\n");
				wxPrintf("%12.2f%12.2f%12.2f%12.5f\n",brute_force_search->GetBestValue(0),brute_force_search->GetBestValue(0),0.0,brute_force_search->GetBestScore());
				wxPrintf("%12.2f%12.2f%12.2f%12.5f\n",brute_force_search->GetBestValue(0)*pixel_size_for_fitting,brute_force_search->GetBestValue(0)*pixel_size_for_fitting,0.0,brute_force_search->GetBestScore());
				*/

				/*
				 * We can now do a local optimization.
				 * The end point of the BF search is the beginning of the CG search, but we will want to use
				 * the full resolution range
				 */
				current_ctf->SetHighestFrequencyForFitting(pixel_size_for_fitting/maximum_resolution);
				comparison_object_1D.ctf = *current_ctf;
				for (counter=0;counter<number_of_search_dimensions;counter++)
				{
					cg_starting_point[counter] = brute_force_search->GetBestValue(counter);
				}
				cg_accuracy[0] = 100.0;
				cg_accuracy[1] = 0.05;
				conjugate_gradient_minimizer = new ConjugateGradient();
				conjugate_gradient_minimizer->Init(&CtffindCurveObjectiveFunction,&comparison_object_1D,number_of_search_dimensions,cg_starting_point,cg_accuracy);
				conjugate_gradient_minimizer->Run();
				for (counter=0;counter<number_of_search_dimensions;counter++)
				{
					cg_starting_point[counter] = conjugate_gradient_minimizer->GetBestValue(counter);
				}
				current_ctf->SetDefocus(cg_starting_point[0], cg_starting_point[0],estimated_astigmatism_angle / 180.0 * PIf);
				if (find_additional_phase_shift)
				{
					if (fixed_additional_phase_shift)
					{
						current_ctf->SetAdditionalPhaseShift(minimum_additional_phase_shift);
					}
					else
					{
						current_ctf->SetAdditionalPhaseShift(cg_starting_point[1]);
					}
				}

				// Remember the best score so far
				best_score_after_initial_phase = - conjugate_gradient_minimizer->GetBestScore();


				// Cleanup
				delete conjugate_gradient_minimizer;
				delete brute_force_search;
				delete [] comparison_object_1D.curve;

			} // end of the fast search over the 1D function


			/*
			 * Brute-force search over the 2D scoring function.
			 * This is either the first search we are doing, or just a refinement
			 * starting from the result of the 1D search
			 */
			if (slower_search || (!slower_search && follow_1d_search_with_local_2D_brute_force))
			{
				// Setup the parameters for the brute force search

				if (slower_search) // This is the first search we are doing - scan the entire range the user specified
				{
					if (astigmatism_is_known)
					{
						bf_halfrange[0] = 0.5 * (maximum_defocus-minimum_defocus)/pixel_size_for_fitting;
						bf_halfrange[1] = 0.5 * (maximum_additional_phase_shift-minimum_additional_phase_shift);

						bf_midpoint[0] = minimum_defocus/pixel_size_for_fitting + bf_halfrange[0];
						bf_midpoint[1] = minimum_additional_phase_shift + bf_halfrange[3];

						bf_stepsize[0] = defocus_search_step/pixel_size_for_fitting;
						bf_stepsize[1] = additional_phase_shift_search_step;

						if (find_additional_phase_shift && ! fixed_additional_phase_shift)
						{
							number_of_search_dimensions = 2;
						}
						else
						{
							number_of_search_dimensions = 1;
						}
					}
					else
					{
						bf_halfrange[0] = 0.5 * (maximum_defocus-minimum_defocus)/pixel_size_for_fitting;
						bf_halfrange[1] = bf_halfrange[0];
						bf_halfrange[2] = 0.0;
						bf_halfrange[3] = 0.5 * (maximum_additional_phase_shift-minimum_additional_phase_shift);

						bf_midpoint[0] = minimum_defocus/pixel_size_for_fitting + bf_halfrange[0];
						bf_midpoint[1] = bf_midpoint[0];
						bf_midpoint[2] = estimated_astigmatism_angle / 180.0 * PIf;
						bf_midpoint[3] = minimum_additional_phase_shift + bf_halfrange[3];

						bf_stepsize[0] = defocus_search_step/pixel_size_for_fitting;
						bf_stepsize[1] = bf_stepsize[0];
						bf_stepsize[2] = 0.0;
						bf_stepsize[3] = additional_phase_shift_search_step;

						if (find_additional_phase_shift && ! fixed_additional_phase_shift)
						{
							number_of_search_dimensions = 4;
						}
						else
						{
							number_of_search_dimensions = 3;
						}
					}
				}
				else // we will do a brute-force search near the result of the search over the 1D objective function
				{
					if (astigmatism_is_known)
					{

						bf_midpoint[0] = current_ctf->GetDefocus1();
						bf_midpoint[1] = current_ctf->GetAdditionalPhaseShift();

						bf_stepsize[0] = defocus_search_step/pixel_size_for_fitting;
						bf_stepsize[1] = additional_phase_shift_search_step;

						bf_halfrange[0] = 2.0 * defocus_search_step/pixel_size_for_fitting + 0.1;
						bf_halfrange[1] = 2.0 * additional_phase_shift_search_step + 0.01;


						if (find_additional_phase_shift && ! fixed_additional_phase_shift)
						{
							number_of_search_dimensions = 2;
						}
						else
						{
							number_of_search_dimensions = 1;
						}
					}
					else
					{

						bf_midpoint[0] = current_ctf->GetDefocus1();
						bf_midpoint[1] = current_ctf->GetDefocus2();
						bf_midpoint[2] = current_ctf->GetAstigmatismAzimuth();
						bf_midpoint[3] = minimum_additional_phase_shift + bf_halfrange[3];

						bf_stepsize[0] = defocus_search_step/pixel_size_for_fitting;
						bf_stepsize[1] = bf_stepsize[0];
						bf_stepsize[2] = 0.0;
						bf_stepsize[3] = additional_phase_shift_search_step;

						if (astigmatism_tolerance > 0)
						{
							bf_halfrange[0] = 2.0 * astigmatism_tolerance/pixel_size_for_fitting + 0.1;
						}
						else
						{
							bf_halfrange[0] = 2.0 * defocus_search_step/pixel_size_for_fitting + 0.1;
						}
						bf_halfrange[1] = bf_halfrange[0];
						bf_halfrange[2] = 0.0;
						bf_halfrange[3] = 2.0 * additional_phase_shift_search_step + 0.01;

						if (find_additional_phase_shift && ! fixed_additional_phase_shift)
						{
							number_of_search_dimensions = 4;
						}
						else
						{
							number_of_search_dimensions = 3;
						}
					}
				}

				// Actually run the BF search (we run a local minimizer at every grid point only if this is a refinement search following 1D search (otherwise the full brute-force search would get too long)
				brute_force_search = new BruteForceSearch();
				brute_force_search->Init(&CtffindObjectiveFunction,comparison_object_2D,number_of_search_dimensions,bf_midpoint,bf_halfrange,bf_stepsize,!slower_search,is_running_locally,desired_number_of_threads);
				brute_force_search->Run();

				// The end point of the BF search is the beginning of the CG search
				for (counter=0;counter<number_of_search_dimensions;counter++)
				{
					cg_starting_point[counter] = brute_force_search->GetBestValue(counter);
				}

				//
				if (astigmatism_is_known)
				{
					current_ctf->SetDefocus(cg_starting_point[0],cg_starting_point[0] - known_astigmatism / pixel_size_for_fitting, known_astigmatism_angle / 180.0 * PIf);
					if (find_additional_phase_shift)
					{
						if (fixed_additional_phase_shift)
						{
							current_ctf->SetAdditionalPhaseShift(minimum_additional_phase_shift);
						}
						else
						{
							current_ctf->SetAdditionalPhaseShift(cg_starting_point[1]);
						}
					}
				}
				else
				{
					current_ctf->SetDefocus(cg_starting_point[0],cg_starting_point[1],cg_starting_point[2]);
					if (find_additional_phase_shift)
					{
						if (fixed_additional_phase_shift)
						{
							current_ctf->SetAdditionalPhaseShift(minimum_additional_phase_shift);
						}
						else
						{
							current_ctf->SetAdditionalPhaseShift(cg_starting_point[3]);
						}
					}
				}
				current_ctf->EnforceConvention();

				// Remember the best score so far
				best_score_after_initial_phase = - brute_force_search->GetBestScore();

				delete brute_force_search;

			}


			// Print out the results of brute force search
			//if (is_running_locally && old_school_input)
			{
				wxPrintf("      DFMID1      DFMID2      ANGAST          CC\n");
				wxPrintf("%12.2f%12.2f%12.2f%12.5f\n",current_ctf->GetDefocus1()*pixel_size_for_fitting,current_ctf->GetDefocus2()*pixel_size_for_fitting,current_ctf->GetAstigmatismAzimuth()*180.0/PIf,best_score_after_initial_phase);
			}

			// Now we refine in the neighbourhood by using Powell's conjugate gradient algorithm
			if (is_running_locally && old_school_input)
			{
				wxPrintf("\nREFINING CTF PARAMETERS...\n");
				wxPrintf("      DFMID1      DFMID2      ANGAST          CC\n");
			}


			/*
			 * Set up the conjugate gradient minimization of the 2D scoring function
			 */
			if (astigmatism_is_known)
			{
				cg_starting_point[0] = current_ctf->GetDefocus1();
				if (find_additional_phase_shift) cg_starting_point[1] = current_ctf->GetAdditionalPhaseShift();
				if (find_additional_phase_shift && ! fixed_additional_phase_shift)
				{
					number_of_search_dimensions = 2;
				}
				else
				{
					number_of_search_dimensions = 1;
				}
				cg_accuracy[0] = 100.0;
				cg_accuracy[1] = 0.05;
			}
			else
			{
				cg_accuracy[0] = 100.0; //TODO: try defocus_search_step  / pix_size_for_fitting / 10.0
				cg_accuracy[1] = 100.0;
				cg_accuracy[2] = 0.025;
				cg_accuracy[3] = 0.05;
				cg_starting_point[0] = current_ctf->GetDefocus1();
				cg_starting_point[1] = current_ctf->GetDefocus2();
				if (slower_search || (!slower_search && follow_1d_search_with_local_2D_brute_force))
				{
					// we did a search against the 2D power spectrum so we have a better estimate
					// of the astigmatism angle in the CTF object
					cg_starting_point[2] = current_ctf->GetAstigmatismAzimuth();
				}
				else
				{
					// all we have right now is the guessed astigmatism angle from the mirror
					// trick before any CTF fitting was even tried
					cg_starting_point[2] = estimated_astigmatism_angle / 180.0 * PIf;
				}

				if (find_additional_phase_shift) cg_starting_point[3] = current_ctf->GetAdditionalPhaseShift();
				if (find_additional_phase_shift && ! fixed_additional_phase_shift)
				{
					number_of_search_dimensions = 4;
				}
				else
				{
					number_of_search_dimensions = 3;
				}
			}
			// CG minimization
			comparison_object_2D->SetCTF(*current_ctf);
			conjugate_gradient_minimizer = new ConjugateGradient();
			conjugate_gradient_minimizer->Init(&CtffindObjectiveFunction,comparison_object_2D,number_of_search_dimensions,cg_starting_point,cg_accuracy);
			conjugate_gradient_minimizer->Run();

			// Remember the results of the refinement
			for (counter=0;counter<number_of_search_dimensions;counter++)
			{
				cg_starting_point[counter] = conjugate_gradient_minimizer->GetBestValue(counter);
			}
			if (astigmatism_is_known)
			{
				current_ctf->SetDefocus(cg_starting_point[0],cg_starting_point[0] - known_astigmatism / pixel_size_for_fitting, known_astigmatism_angle / 180.0 * PIf);
				if (find_additional_phase_shift)
				{
					if (fixed_additional_phase_shift)
					{
						current_ctf->SetAdditionalPhaseShift(minimum_additional_phase_shift);
					}
					else
					{
						current_ctf->SetAdditionalPhaseShift(cg_starting_point[1]);
					}
				}
			}
			else
			{
				current_ctf->SetDefocus(cg_starting_point[0],cg_starting_point[1],cg_starting_point[2]);
				if (find_additional_phase_shift)
				{
					if (fixed_additional_phase_shift)
					{
						current_ctf->SetAdditionalPhaseShift(minimum_additional_phase_shift);
					}
					else
					{
						current_ctf->SetAdditionalPhaseShift(cg_starting_point[3]);
					}
				}
			}
			current_ctf->EnforceConvention();

			// Print results to the terminal
			if (is_running_locally && old_school_input)
			{
				wxPrintf("%12.2f%12.2f%12.2f%12.5f   Final Values\n",current_ctf->GetDefocus1()*pixel_size_for_fitting,current_ctf->GetDefocus2()*pixel_size_for_fitting,current_ctf->GetAstigmatismAzimuth()*180.0/PIf,-conjugate_gradient_minimizer->GetBestScore());
				if (find_additional_phase_shift)
				{
					wxPrintf("Final phase shift = %0.3f radians\n",current_ctf->GetAdditionalPhaseShift());
				}
			}

			final_score = -conjugate_gradient_minimizer->GetBestScore();
		} // End of test for defocus_is_known

		/*
		 * We're all done with our search & refinement of defocus and phase shift parameter values.
		 * Now onto diagnostics.
		 */
		time_before_diagnostics = wxDateTime::Now();

		// Generate diagnostic image
		if (dump_debug_files) average_spectrum->QuickAndDirtyWriteSlice("dbg_spec_diag_start.mrc",1);
		current_output_location = current_micrograph_number;
		average_spectrum->AddConstant(-1.0 * average_spectrum->ReturnAverageOfRealValuesOnEdges());

		/*
		 *  Attempt some renormalisations - we want to do this over a range not affected by the central peak or strong Thon rings,
		 *  so as to emphasize the "regular" Thon rings
		 */
		float start_zero = sqrtf(current_ctf->ReturnSquaredSpatialFrequencyOfAZero(3,current_ctf->GetAstigmatismAzimuth(),true));
		float finish_zero = sqrtf(current_ctf->ReturnSquaredSpatialFrequencyOfAZero(4,current_ctf->GetAstigmatismAzimuth(),true));
		float normalization_radius_min = start_zero * average_spectrum->logical_x_dimension;
		float normalization_radius_max = finish_zero * average_spectrum->logical_x_dimension;

		if (start_zero > current_ctf->GetHighestFrequencyForFitting() || start_zero < current_ctf->GetLowestFrequencyForFitting() || finish_zero > current_ctf->GetHighestFrequencyForFitting() || finish_zero < current_ctf->GetLowestFrequencyForFitting())
		{
			normalization_radius_max = current_ctf->GetHighestFrequencyForFitting() * average_spectrum->logical_x_dimension;
			normalization_radius_min = std::max(0.5f * normalization_radius_max, current_ctf->GetLowestFrequencyForFitting() * average_spectrum->logical_x_dimension);
		}

		MyDebugAssertTrue(normalization_radius_max > normalization_radius_min,"Bad values for min (%f) and max (%f) normalization radii\n");

		if (normalization_radius_max - normalization_radius_min > 2.0)
		{
			average_spectrum->ComputeAverageAndSigmaOfValuesInSpectrum(	normalization_radius_min,
																		normalization_radius_max,
																		average,sigma);
			average_spectrum->CircleMask(5.0,true);
			average_spectrum->SetMaximumValueOnCentralCross(average);
			average_spectrum->SetMinimumAndMaximumValues(average - 4.0 * sigma, average + 4.0 * sigma);
			average_spectrum->ComputeAverageAndSigmaOfValuesInSpectrum(	normalization_radius_min,
																		normalization_radius_max,
																		average,sigma);
			average_spectrum->AddConstant(-1.0 * average);
			average_spectrum->MultiplyByConstant(1.0 / sigma);
			average_spectrum->AddConstant(average);
		}

		if (dump_debug_files) average_spectrum->QuickAndDirtyWriteSlice("dbg_spec_diag_1.mrc",1);

		// 1D rotational average
		number_of_bins_in_1d_spectra = int(ceil(average_spectrum->ReturnMaximumDiagonalRadius()));
		rotational_average->SetupXAxis(0.0,float(number_of_bins_in_1d_spectra) * average_spectrum->fourier_voxel_size_x ,number_of_bins_in_1d_spectra);
		rotational_average->ZeroYData();
		//number_of_averaged_pixels.ZeroYData();
		number_of_averaged_pixels->CopyFrom(rotational_average);
		average_spectrum->Compute1DRotationalAverage(*rotational_average,*number_of_averaged_pixels,true);

		// Rotational average, taking astigmatism into account
		Curve equiphase_average_pre_max;
		Curve equiphase_average_post_max;
		if (compute_extra_stats)
		{
			number_of_extrema_image->Allocate(average_spectrum->logical_x_dimension,average_spectrum->logical_y_dimension,true);
			ctf_values_image->Allocate(average_spectrum->logical_x_dimension,average_spectrum->logical_y_dimension,true);
			spatial_frequency 						= new double[number_of_bins_in_1d_spectra];
			rotational_average_astig 				= new double[number_of_bins_in_1d_spectra];
			rotational_average_astig_renormalized	= new double[number_of_bins_in_1d_spectra];
			rotational_average_astig_fit			= new double[number_of_bins_in_1d_spectra];
			number_of_extrema_profile 				= new float[number_of_bins_in_1d_spectra];
			ctf_values_profile 						= new float[number_of_bins_in_1d_spectra];
			fit_frc									= new double[number_of_bins_in_1d_spectra];
			fit_frc_sigma							= new double[number_of_bins_in_1d_spectra];
			ComputeImagesWithNumberOfExtremaAndCTFValues(current_ctf, number_of_extrema_image, ctf_values_image);
			//ctf_values_image.QuickAndDirtyWriteSlice("dbg_ctf_values.mrc",1);
			if (dump_debug_files)
			{
				average_spectrum->QuickAndDirtyWriteSlice("dbg_spectrum_before_1dave.mrc",1);
				number_of_extrema_image->QuickAndDirtyWriteSlice("dbg_num_extrema.mrc",1);
			}
			ComputeRotationalAverageOfPowerSpectrum(average_spectrum, current_ctf, number_of_extrema_image, ctf_values_image, number_of_bins_in_1d_spectra, spatial_frequency, rotational_average_astig, rotational_average_astig_fit, rotational_average_astig_renormalized, number_of_extrema_profile, ctf_values_profile);
#ifdef use_epa_rather_than_zero_counting
			ComputeEquiPhaseAverageOfPowerSpectrum(average_spectrum, current_ctf, &equiphase_average_pre_max, &equiphase_average_post_max);
			// Replace the old curve with EPA values
			{
				float current_sq_sf;
				float azimuth_for_1d_plots = ReturnAzimuthToUseFor1DPlots(current_ctf);
				float defocus_for_1d_plots = current_ctf->DefocusGivenAzimuth(azimuth_for_1d_plots);
				float sq_sf_of_phase_shift_maximum = current_ctf->ReturnSquaredSpatialFrequencyOfPhaseShiftExtremumGivenDefocus(defocus_for_1d_plots);
				for (counter=1;counter<number_of_bins_in_1d_spectra;counter++)
				{
					current_sq_sf = powf(spatial_frequency[counter],2);
					if (current_sq_sf <= sq_sf_of_phase_shift_maximum)
					{
						rotational_average_astig[counter] = equiphase_average_pre_max.ReturnLinearInterpolationFromX(current_ctf->PhaseShiftGivenSquaredSpatialFrequencyAndDefocus(current_sq_sf,defocus_for_1d_plots));
					}
					else
					{
						rotational_average_astig[counter] = equiphase_average_post_max.ReturnLinearInterpolationFromX(current_ctf->PhaseShiftGivenSquaredSpatialFrequencyAndDefocus(current_sq_sf,defocus_for_1d_plots));
					}
					rotational_average_astig_renormalized[counter] = rotational_average_astig[counter];
				}
				Renormalize1DSpectrumForFRC(number_of_bins_in_1d_spectra,rotational_average_astig_renormalized,rotational_average_astig_fit,number_of_extrema_profile);
			}
#endif
			// Here, do FRC
			int first_fit_bin = 0;
			for (int bin_counter = number_of_bins_in_1d_spectra - 1; bin_counter >= 0; bin_counter -- )
			{
				if (spatial_frequency[bin_counter] >= current_ctf->GetLowestFrequencyForFitting()) first_fit_bin = bin_counter;
			}
			ComputeFRCBetween1DSpectrumAndFit(number_of_bins_in_1d_spectra,rotational_average_astig_renormalized,rotational_average_astig_fit,number_of_extrema_profile,fit_frc,fit_frc_sigma,first_fit_bin);

			// At what bin does CTF aliasing become problematic?
			last_bin_without_aliasing = 0;
			int location_of_previous_extremum = 0;
			for (counter=1;counter<number_of_bins_in_1d_spectra;counter++)
			{
				if (number_of_extrema_profile[counter]-number_of_extrema_profile[counter-1] >= 0.9)
				{
					// We just reached a new extremum
					if (counter-location_of_previous_extremum < 4)
					{
						last_bin_without_aliasing = location_of_previous_extremum;
						break;
					}
					location_of_previous_extremum = counter;
				}
			}
			if (is_running_locally && old_school_input && last_bin_without_aliasing != 0)
			{
				wxPrintf("CTF aliasing apparent from %0.1f Angstroms\n",pixel_size_for_fitting / spatial_frequency[last_bin_without_aliasing]);
			}
		}

		if (dump_debug_files) average_spectrum->QuickAndDirtyWriteSlice("dbg_spec_diag_2.mrc",1);

		// Until what frequency were CTF rings detected?
		if (compute_extra_stats)
		{
			static float low_threshold = 0.1;
			static float frc_significance_threshold = 0.5; // In analogy to the usual criterion when comparing experimental results to the atomic model
			static float high_threshold = 0.66;
			bool at_last_bin_with_good_fit;
			int number_of_bins_above_low_threshold = 0;
			int number_of_bins_above_significance_threshold = 0;
			int number_of_bins_above_high_threshold = 0;
			int first_bin_to_check = 0.1 * number_of_bins_in_1d_spectra;
			MyDebugAssertTrue(first_bin_to_check >= 0 && first_bin_to_check < number_of_bins_in_1d_spectra,"Bad first bin to check\n");
			//wxPrintf("Will only check from bin %i of %i onwards\n", first_bin_to_check, number_of_bins_in_1d_spectra);
			last_bin_with_good_fit = -1;
			for (counter=first_bin_to_check;counter<number_of_bins_in_1d_spectra;counter++)
			{
				//wxPrintf("On bin %i, fit_frc = %f, rot averate astig = %f\n", counter, fit_frc[counter], rotational_average_astig[counter]);
				at_last_bin_with_good_fit = ( (number_of_bins_above_low_threshold          > 3) &&   ( fit_frc[counter] < low_threshold)  )
											||
											( (number_of_bins_above_high_threshold         > 3) &&   ( fit_frc[counter] < frc_significance_threshold) );
				if (at_last_bin_with_good_fit)
				{
					last_bin_with_good_fit = counter;
					break;
				}
				// Count number of bins above given thresholds
				if (fit_frc[counter] > low_threshold) number_of_bins_above_low_threshold++;
				if (fit_frc[counter] > frc_significance_threshold) number_of_bins_above_significance_threshold++;
				if (fit_frc[counter] > high_threshold) number_of_bins_above_high_threshold++;
			}
			//wxPrintf("%i bins out of %i checked were above significance threshold\n",number_of_bins_above_significance_threshold,number_of_bins_in_1d_spectra-first_bin_to_check);
			if ( number_of_bins_above_significance_threshold == number_of_bins_in_1d_spectra-first_bin_to_check) last_bin_with_good_fit = number_of_bins_in_1d_spectra - 1;
			if ( number_of_bins_above_significance_threshold == 0 ) last_bin_with_good_fit = 1;
			last_bin_with_good_fit = std::min(last_bin_with_good_fit,number_of_bins_in_1d_spectra);
		}
		else
		{
			last_bin_with_good_fit = 1;
		}
		#ifdef DEBUG
		//MyDebugAssertTrue(last_bin_with_good_fit >= 0 && last_bin_with_good_fit < number_of_bins_in_1d_spectra,"Did not find last bin with good fit: %i", last_bin_with_good_fit);
		if (! (last_bin_with_good_fit >= 0 && last_bin_with_good_fit < number_of_bins_in_1d_spectra) )
		{
			wxPrintf("WARNING: Did not find last bin with good fit: %i\n", last_bin_with_good_fit);
		}
		#else
		if (last_bin_with_good_fit < 1 && last_bin_with_good_fit >= number_of_bins_in_1d_spectra)
		{
			last_bin_with_good_fit = 1;
		}
		#endif

		// Prepare output diagnostic image
		//average_spectrum->AddConstant(- average_spectrum->ReturnAverageOfRealValuesOnEdges()); // this used to be done in OverlayCTF / CTFOperation in the Fortran code
		//average_spectrum.QuickAndDirtyWriteSlice("dbg_spec_diag_3.mrc",1);
		if (dump_debug_files) average_spectrum->QuickAndDirtyWriteSlice("dbg_spec_before_rescaling.mrc",1);
		if (compute_extra_stats) {
			RescaleSpectrumAndRotationalAverage(average_spectrum,number_of_extrema_image,ctf_values_image,number_of_bins_in_1d_spectra,spatial_frequency,rotational_average_astig,rotational_average_astig_fit,number_of_extrema_profile,ctf_values_profile,last_bin_without_aliasing,last_bin_with_good_fit);
		}
		//average_spectrum->QuickAndDirtyWriteSlice("dbg_spec_before_thresholding.mrc",1);

		normalization_radius_max = average_spectrum->logical_x_dimension * spatial_frequency[last_bin_with_good_fit];
		average_spectrum->ComputeAverageAndSigmaOfValuesInSpectrum(	normalization_radius_min,
																	normalization_radius_max,
																	average,sigma);

		average_spectrum->SetMinimumAndMaximumValues(average - sigma, average + 2.0 * sigma );

		//average_spectrum->QuickAndDirtyWriteSlice("dbg_spec_before_overlay.mrc",1);
		OverlayCTF(average_spectrum, current_ctf, number_of_extrema_image, ctf_values_image,number_of_bins_in_1d_spectra,spatial_frequency,rotational_average_astig,number_of_extrema_profile,ctf_values_profile, &equiphase_average_pre_max, &equiphase_average_post_max);

		average_spectrum->WriteSlice(&output_diagnostic_file,current_output_location);
		output_diagnostic_file.SetDensityStatistics(average_spectrum->ReturnMinimumValue(), average_spectrum->ReturnMaximumValue(), average_spectrum->ReturnAverageOfRealValues(), 0.1);

		// Keep track of time
		time_finish = wxDateTime::Now();

		// Print more detailed results to terminal
		if (is_running_locally && number_of_micrographs == 1)
		{
			wxPrintf("\nTimings\n");
			wxTimeSpan time_to_initialize = time_before_spectrum_computation.Subtract(time_start);
			wxTimeSpan time_to_compute_spectrum = time_after_spectrum_computation.Subtract(time_before_spectrum_computation);
			wxTimeSpan time_to_fit = time_before_diagnostics.Subtract(time_after_spectrum_computation);
			wxTimeSpan time_to_diagnose = time_finish.Subtract(time_before_diagnostics);
			wxTimeSpan time_total = time_finish.Subtract(time_start);
			wxPrintf(" Initialization       : %s\n",time_to_initialize.Format());
			wxPrintf(" Spectrum computation : %s\n",time_to_compute_spectrum.Format());
			wxPrintf(" Parameter search     : %s\n",time_to_fit.Format());
			wxPrintf(" Diagnosis            : %s\n",time_to_diagnose.Format());
			wxPrintf(" Total                : %s\n",time_total.Format());

			wxPrintf("\n\nEstimated defocus values        : %0.2f , %0.2f Angstroms\nEstimated azimuth of astigmatism: %0.2f degrees\n",current_ctf->GetDefocus1()*pixel_size_for_fitting,current_ctf->GetDefocus2()*pixel_size_for_fitting,current_ctf->GetAstigmatismAzimuth() / PIf * 180.0);
			if (find_additional_phase_shift)
			{
				wxPrintf("Additional phase shift          : %0.3f degrees (%0.3f radians) (%0.3f PIf)\n",current_ctf->GetAdditionalPhaseShift() / PIf * 180.0, current_ctf->GetAdditionalPhaseShift(),current_ctf->GetAdditionalPhaseShift() / PIf);
			}
			wxPrintf("Score                           : %0.5f\n", final_score);
			wxPrintf("Pixel size for fitting          : %0.3f Angstroms\n",pixel_size_for_fitting);
			if (compute_extra_stats)
			{
				wxPrintf("Thon rings with good fit up to  : %0.1f Angstroms\n",pixel_size_for_fitting / spatial_frequency[last_bin_with_good_fit]);
				if (last_bin_without_aliasing != 0)
				{
					wxPrintf("CTF aliasing apparent from      : %0.1f Angstroms\n", pixel_size_for_fitting / spatial_frequency[last_bin_without_aliasing]);
				}
				else
				{
					wxPrintf("Did not detect CTF aliasing\n");
				}
			}
		}

		// Warn the user if significant aliasing occurred within the fit range
		if (compute_extra_stats && last_bin_without_aliasing != 0 && spatial_frequency[last_bin_without_aliasing] < current_ctf->GetHighestFrequencyForFitting())
		{
			if (is_running_locally && number_of_micrographs == 1)
			{
				MyPrintfRed("Warning: CTF aliasing occurred within your CTF fitting range. Consider computing a larger spectrum (current size = %i).\n",box_size);
			}
			else
			{
				//SendInfo(wxString::Format("Warning: for image %s (location %i of %i), CTF aliasing occurred within the CTF fitting range. Consider computing a larger spectrum (current size = %i)\n",input_filename,current_micrograph_number, number_of_micrographs,box_size));
			}
		}


		if (is_running_locally)
		{
			// Write out results to a summary file
			values_to_write_out[0] = current_micrograph_number;
			values_to_write_out[1] = current_ctf->GetDefocus1() * pixel_size_for_fitting;
			values_to_write_out[2] = current_ctf->GetDefocus2() * pixel_size_for_fitting;
			values_to_write_out[3] = current_ctf->GetAstigmatismAzimuth() * 180.0 / PIf;
			values_to_write_out[4] = current_ctf->GetAdditionalPhaseShift();
			values_to_write_out[5] = final_score;
			if (compute_extra_stats)
			{
				values_to_write_out[6] = pixel_size_for_fitting / spatial_frequency[last_bin_with_good_fit];
			}
			else
			{
				values_to_write_out[6] = 0.0;
			}
			output_text->WriteLine(values_to_write_out);


			if ( (!old_school_input) && number_of_micrographs > 1 && is_running_locally) my_progress_bar->Update(current_micrograph_number);
		}

		// Write out avrot
		// TODO: add to the output a line with non-normalized avrot, so that users can check for things like ice crystal reflections
		if (compute_extra_stats)
		{
			if (current_micrograph_number == 1)
			{
				output_text_avrot = new NumericTextFile(output_text_fn,OPEN_TO_WRITE,number_of_bins_in_1d_spectra);
				output_text_avrot->WriteCommentLine("# Output from CTFFind version %s, run on %s\n",ctffind_version.c_str(),wxDateTime::Now().FormatISOCombined(' ').ToUTF8().data());
				output_text_avrot->WriteCommentLine("# Input file: %s ; Number of micrographs: %i\n",input_filename.c_str(),number_of_micrographs);
				output_text_avrot->WriteCommentLine("# Pixel size: %0.3f Angstroms ; acceleration voltage: %0.1f keV ; spherical aberration: %0.2f mm ; amplitude contrast: %0.2f\n",pixel_size_of_input_image,acceleration_voltage,spherical_aberration,amplitude_contrast);
				output_text_avrot->WriteCommentLine("# Box size: %i pixels ; min. res.: %0.1f Angstroms ; max. res.: %0.1f Angstroms ; min. def.: %0.1f um; max. def. %0.1f um; num. frames averaged: %i\n",box_size,minimum_resolution,maximum_resolution,minimum_defocus,maximum_defocus,number_of_frames_to_average);
				output_text_avrot->WriteCommentLine("# 6 lines per micrograph: #1 - spatial frequency (1/Angstroms); #2 - 1D rotational average of spectrum (assuming no astigmatism); #3 - 1D rotational average of spectrum; #4 - CTF fit; #5 - cross-correlation between spectrum and CTF fit; #6 - 2sigma of expected cross correlation of noise\n");
			}
			spatial_frequency_in_reciprocal_angstroms = new double[number_of_bins_in_1d_spectra];
			for (counter=0; counter<number_of_bins_in_1d_spectra;counter++)
			{
				spatial_frequency_in_reciprocal_angstroms[counter] = spatial_frequency[counter] / pixel_size_for_fitting;
			}
			output_text_avrot->WriteLine(spatial_frequency_in_reciprocal_angstroms);
			output_text_avrot->WriteLine(rotational_average->data_y);
			output_text_avrot->WriteLine(rotational_average_astig);
			output_text_avrot->WriteLine(rotational_average_astig_fit);
			output_text_avrot->WriteLine(fit_frc);
			output_text_avrot->WriteLine(fit_frc_sigma);
			delete [] spatial_frequency_in_reciprocal_angstroms;
		}

		delete comparison_object_2D;

	} // End of loop over micrographs

	if (is_running_locally && (! old_school_input) && number_of_micrographs > 1) {
		delete my_progress_bar;
		wxPrintf("\n");
	}

	// Tell the user where the outputs are
	if (is_running_locally)
	{

		wxPrintf("\n\nSummary of results                          : %s\n", output_text->ReturnFilename());
		wxPrintf(    "Diagnostic images                           : %s\n", output_diagnostic_filename);
		if (compute_extra_stats)
		{
			wxPrintf("Detailed results, including 1D fit profiles : %s\n",output_text_avrot->ReturnFilename());
			wxPrintf("Use this command to plot 1D fit profiles    : ctffind_plot_results.sh %s\n",output_text_avrot->ReturnFilename());
		}

		wxPrintf("\n\n");
	}


	// Send results back
	float results_array[8];
	results_array[0] = current_ctf->GetDefocus1() * pixel_size_for_fitting;				// Defocus 1 (Angstroms)
	results_array[1] = current_ctf->GetDefocus2() * pixel_size_for_fitting;				// Defocus 2 (Angstroms)
	results_array[2] = current_ctf->GetAstigmatismAzimuth() * 180.0 / PIf;	// Astigmatism angle (degrees)
	results_array[3] = current_ctf->GetAdditionalPhaseShift();				// Additional phase shift (e.g. from phase plate) (radians)
	results_array[4] = final_score;		// CTFFIND score
	if (last_bin_with_good_fit == 0)
	{
		results_array[5] = 0.0;															//	A value of 0.0 indicates that the calculation to determine the goodness of fit failed for some reason
	}
	else
	{
		results_array[5] = pixel_size_for_fitting / spatial_frequency[last_bin_with_good_fit];		//	The resolution (Angstroms) up to which Thon rings are well fit by the CTF
	}
	if (last_bin_without_aliasing == 0)
	{
		results_array[6] = 0.0;															// 	A value of 0.0 indicates that no aliasing was detected
	}
	else
	{
		results_array[6] = pixel_size_for_fitting / spatial_frequency[last_bin_without_aliasing]; 	//	The resolution (Angstroms) at which aliasing was just detected
	}

	results_array[7] = average_spectrum->ReturnIcinessOfSpectrum(pixel_size_for_fitting);

	my_result.SetResult(8,results_array);


	// Cleanup
	delete current_ctf;
	delete average_spectrum;
	delete average_spectrum_masked;
	delete current_power_spectrum;
	delete current_input_image;
	delete current_input_image_square;
	delete temp_image;
	delete sum_image;
	delete resampled_power_spectrum;
	delete number_of_extrema_image;
	delete ctf_values_image;
	delete gain;
	delete dark;
	delete [] values_to_write_out;
	if (is_running_locally) delete output_text;
	if (compute_extra_stats)
	{
		delete [] spatial_frequency;
		delete [] rotational_average_astig;
		delete [] rotational_average_astig_renormalized;
		delete [] rotational_average_astig_fit;
		delete [] number_of_extrema_profile;
		delete [] ctf_values_profile;
		delete [] fit_frc;
		delete [] fit_frc_sigma;
		delete output_text_avrot;
	}
	if (! defocus_is_known) delete conjugate_gradient_minimizer;

	delete number_of_averaged_pixels;
	delete rotational_average;



	// Return
	return true;
}

/*
 * Go from an experimental radial average with decaying Thon rings to a function between 0.0 and 1.0 for every oscillation.
 * This is done by treating each interval between a zero and an extremum of the CTF separately, and for each of them,
 * sorting and ranking the values in the radial average.
 * Each value is then replaced by its rank, modified to make it looks like a |CTF| signal.
 * This makes sense as a preparation for evaluating the quality of fit of a CTF when we want to ignore the amplitude of the Thon
 * rings and just focus on whether the fit agrees in terms of the positions of the zeros and extrema.
 * Without this, a very good fit doesn't always have a great FRC for regions where the experimental radial average is decaying rapidly.
 */
void Renormalize1DSpectrumForFRC( int number_of_bins, double average[], double fit[], float number_of_extrema_profile[])
{
	int bin_counter;
	int bin_of_previous_extremum;
	int bin_of_current_extremum;
	int i;
	int bin_of_zero;
	std::vector<float> temp_vector;
	std::vector<size_t> temp_ranks;
	float number_of_extrema_delta;
	//
	bin_of_previous_extremum = 0;
	bin_of_current_extremum = 0;
	for (bin_counter = 1; bin_counter < number_of_bins; bin_counter ++ )
	{
		number_of_extrema_delta = number_of_extrema_profile[bin_counter]-number_of_extrema_profile[bin_counter-1];
		if (number_of_extrema_delta >= 0.9 && number_of_extrema_delta <= 1.9) // if the CTF is oscillating too quickly, let's not do anything
		{
			// We just passed an extremum, at bin_counter-1
			// (number_of_extrema_profile keeps track of the count of extrema before the spatial frequency corresponding to this bin)
			bin_of_current_extremum = bin_counter - 1;
			if (bin_of_previous_extremum > 0)
			{
				if ((bin_of_current_extremum - bin_of_previous_extremum >= 4 && false) || (number_of_extrema_profile[bin_counter] < 7))
				{
					// Loop from the previous extremum to the one we just found
					// (there is a zero in between, let's find it)
					// TODO: redefine the zero as the lowest point between the two extrema?
					bin_of_zero = (bin_of_current_extremum - bin_of_previous_extremum)/2 + bin_of_previous_extremum;
					for (i=bin_of_previous_extremum;i<bin_of_current_extremum;i++)
					{
						if (fit[i] < fit[i-1] && fit[i] < fit[i+1]) bin_of_zero = i;
					}
					//wxPrintf("bin zero = %i\n",bin_of_zero);

					// Now we can rank before the zero (the downslope)
					//wxPrintf("downslope (including zero)...\n");
					temp_vector.clear();
					for (i=bin_of_previous_extremum; i<=bin_of_zero;i++)
					{
						//wxPrintf("about to push back %f\n",float(average[i]));
						temp_vector.push_back(float(average[i]));
					}
					temp_ranks = rankSort(temp_vector);
					for (i=bin_of_previous_extremum; i<=bin_of_zero;i++)
					{
						//wxPrintf("replaced %f",average[i]);
						average[i] = double(float(temp_ranks.at(i-bin_of_previous_extremum))/float(temp_vector.size()-1));
						average[i] = sin(average[i] * PI * 0.5);
						//wxPrintf(" with %f\n",average[i]);
					}

					// Now we can rank after the zero (upslope)
					//wxPrintf("upslope...\n");
					temp_vector.clear();
					for (i=bin_of_zero+1; i<bin_of_current_extremum;i++)
					{
						//wxPrintf("about to push back %f\n",float(average[i]));
						temp_vector.push_back(float(average[i]));
					}
					temp_ranks = rankSort(temp_vector);
					for (i=bin_of_zero+1; i<bin_of_current_extremum;i++)
					{
						//wxPrintf("[rank]bin %i: replaced %f",i,average[i]);
						average[i] = double(float(temp_ranks.at(i-bin_of_zero-1)+1)/float(temp_vector.size()+1));
						average[i] = sin(average[i] * PI * 0.5);
						//wxPrintf(" with %f\n",average[i]);
					}
					//MyDebugAssertTrue(abs(average[bin_of_zero]) < 0.01,"Zero bin (%i) isn't set to zero: %f\n", bin_of_zero, average[bin_of_zero]);

				}
				else
				{
					// A simpler way, without ranking, is just normalize
					// between 0.0 and 1.0 (this usually works quite well when Thon rings are on a flat background anyway)
					float min_value = 1.0;
					float max_value = 0.0;
					for (i=bin_of_previous_extremum;i<bin_of_current_extremum;i++)
					{
						if (average[i] > max_value) max_value = average[i];
						if (average[i] < min_value) min_value = average[i];
					}
					for (i=bin_of_previous_extremum;i<bin_of_current_extremum;i++)
					{
						//wxPrintf("bin %i: replaced %f",i,average[i]);
						average[i] -= min_value;
						if (max_value - min_value > 0.0001) average[i] /= (max_value - min_value);
						//wxPrintf(" with %f\n",average[i]);
					}
				}
			}
			bin_of_previous_extremum = bin_of_current_extremum;
		}
		MyDebugAssertFalse(std::isnan(average[bin_counter]),"Average is NaN for bin %i\n",bin_counter);
	}
}

//
void ComputeFRCBetween1DSpectrumAndFit( int number_of_bins, double average[], double fit[], float number_of_extrema_profile[], double frc[], double frc_sigma[], int first_fit_bin)
{

	MyDebugAssertTrue(first_fit_bin >= 0,"Bad first fit bin on entry: %i", first_fit_bin);

	int bin_counter;
	int half_window_width[number_of_bins];
	int bin_of_previous_extremum;
	int i;
	int first_bin, last_bin;
	double spectrum_mean, fit_mean;
	double spectrum_sigma, fit_sigma;
	double cross_product;
	float number_of_bins_in_window;

	const int minimum_window_half_width = number_of_bins / 40;

	// First, work out the size of the window over which we'll compute the FRC value
	bin_of_previous_extremum = 0;
	for (bin_counter=1; bin_counter < number_of_bins; bin_counter++)
	{
		if (number_of_extrema_profile[bin_counter] != number_of_extrema_profile[bin_counter-1])
		{
			for (i=bin_of_previous_extremum;i<bin_counter;i++)
			{
				half_window_width[i] = std::max(minimum_window_half_width,int((1.0 + 0.1 * float(number_of_extrema_profile[bin_counter]))  * float(bin_counter - bin_of_previous_extremum + 1)));
				half_window_width[i] = std::min(half_window_width[i],number_of_bins/2 - 1);
				MyDebugAssertTrue(half_window_width[i] < number_of_bins/2,"Bad half window width: %i. Number of bins: %i\n",half_window_width[i],number_of_bins);
			}
			bin_of_previous_extremum = bin_counter;
		}
	}
	half_window_width[0] = half_window_width[1];
	for (bin_counter=bin_of_previous_extremum; bin_counter < number_of_bins; bin_counter++)
	{
		half_window_width[bin_counter] = half_window_width[bin_of_previous_extremum-1];
	}

	// Now compute the FRC for each bin
	for (bin_counter=0; bin_counter < number_of_bins; bin_counter++)
	{
		if (bin_counter < first_fit_bin)
		{
			frc[bin_counter] = 1.0;
			frc_sigma[bin_counter] = 0.0;
		}
		else
		{
			spectrum_mean = 0.0;
			fit_mean = 0.0;
			spectrum_sigma = 0.0;
			fit_sigma = 0.0;
			cross_product = 0.0;
			// Work out the boundaries
			first_bin = bin_counter - half_window_width[bin_counter];
			last_bin = bin_counter + half_window_width[bin_counter];
			if (first_bin < first_fit_bin)
			{
				first_bin = first_fit_bin;
				last_bin = first_bin + 2 * half_window_width[bin_counter] + 1;
			}
			if (last_bin >= number_of_bins)
			{
				last_bin = number_of_bins - 1;
				first_bin = last_bin - 2 * half_window_width[bin_counter] - 1;
			}
			MyDebugAssertTrue(first_bin >=0 && first_bin < number_of_bins,"Bad first_bin: %i",first_bin);
			MyDebugAssertTrue(last_bin >=0 && last_bin < number_of_bins,"Bad last_bin: %i",last_bin);
			// First pass
			for (i=first_bin;i<=last_bin;i++)
			{
				spectrum_mean += average[i];
				fit_mean += fit[i];
			}
			number_of_bins_in_window = float(2 * half_window_width[bin_counter] + 1);
			//wxPrintf("bin %03i, number of extrema: %f, number of bins in window: %f , spectrum_sum = %f\n", bin_counter, number_of_extrema_profile[bin_counter], number_of_bins_in_window,spectrum_mean);
			spectrum_mean /= number_of_bins_in_window;
			fit_mean      /= number_of_bins_in_window;
			// Second pass
			for (i=first_bin;i<=last_bin;i++)
			{
				cross_product += (average[i] - spectrum_mean) * (fit[i] - fit_mean);
				spectrum_sigma += pow(average[i] - spectrum_mean,2);
				fit_sigma += pow(fit[i] - fit_mean,2);
			}
			MyDebugAssertTrue(spectrum_sigma > 0.0 && spectrum_sigma < 10000.0,"Bad spectrum_sigma: %f\n",spectrum_sigma);
			MyDebugAssertTrue(fit_sigma > 0.0 && fit_sigma < 10000.0,"Bad fit sigma: %f\n",fit_sigma);
			if (spectrum_sigma > 0.0 && fit_sigma > 0.0)
			{
				frc[bin_counter] = cross_product / (sqrtf(spectrum_sigma/number_of_bins_in_window) * sqrtf(fit_sigma/number_of_bins_in_window)) / number_of_bins_in_window;
			}
			else
			{
				frc[bin_counter] = 0.0;
			}
			frc_sigma[bin_counter] = 2.0 / sqrtf(number_of_bins_in_window);
		}
		//wxPrintf("First fit bin: %i\n", first_fit_bin);
		MyDebugAssertTrue(frc[bin_counter] > -1.01 && frc[bin_counter] < 1.01, "Bad FRC value: %f", frc[bin_counter]);
	}
}




//
void OverlayCTF( Image *spectrum, CTF *ctf, Image *number_of_extrema, Image *ctf_values, int number_of_bins_in_1d_spectra, double spatial_frequency[], double rotational_average_astig[], float number_of_extrema_profile[], float ctf_values_profile[], Curve *epa_pre_max, Curve *epa_post_max)
{
	MyDebugAssertTrue(spectrum->is_in_memory, "Spectrum memory not allocated");

	//
	EmpiricalDistribution values_in_rings;
	EmpiricalDistribution values_in_fitting_range;
	int i;
	int j;
	long address;
	float i_logi, i_logi_sq;
	float j_logi, j_logi_sq;
	float current_spatial_frequency_squared;
	float current_azimuth;
	float current_defocus;
	float current_phase_aberration;
	float sq_sf_of_phase_aberration_maximum;
	const float lowest_freq  = pow(ctf->GetLowestFrequencyForFitting(),2);
	const float highest_freq = pow(ctf->GetHighestFrequencyForFitting(),2);
	float current_ctf_value;
	float target_sigma;
	int chosen_bin;

	//spectrum->QuickAndDirtyWriteSlice("dbg_spec_overlay_entry.mrc",1);

	//
	address = 0;
	for (j=0;j < spectrum->logical_y_dimension;j++)
	{
		j_logi = float(j-spectrum->physical_address_of_box_center_y) * spectrum->fourier_voxel_size_y;
		j_logi_sq = powf(j_logi,2);
		for (i=0 ;i < spectrum->logical_x_dimension; i++)
		{
			i_logi = float(i-spectrum->physical_address_of_box_center_x) * spectrum->fourier_voxel_size_x;
			i_logi_sq = powf(i_logi,2);
			//
			current_spatial_frequency_squared = j_logi_sq + i_logi_sq;
			current_azimuth = atan2(j_logi,i_logi);
			current_defocus = ctf->DefocusGivenAzimuth(current_azimuth);
			current_phase_aberration = ctf->PhaseShiftGivenSquaredSpatialFrequencyAndDefocus(current_spatial_frequency_squared,current_defocus);
			//
			sq_sf_of_phase_aberration_maximum = ctf->ReturnSquaredSpatialFrequencyOfPhaseShiftExtremumGivenDefocus(current_defocus);

			if (j < spectrum->physical_address_of_box_center_y && i >= spectrum->physical_address_of_box_center_x)
			{
				// Experimental 1D average
#ifdef use_epa_rather_than_zero_counting
				if (current_spatial_frequency_squared <= sq_sf_of_phase_aberration_maximum)
				{
					spectrum->real_values[address] = epa_pre_max->ReturnLinearInterpolationFromX(current_phase_aberration);
				}
				else
				{
					spectrum->real_values[address] = epa_post_max->ReturnLinearInterpolationFromX(current_phase_aberration);
				}
#else
				// Work out which bin in the astig rot average this pixel corresponds to
				chosen_bin = ReturnSpectrumBinNumber(number_of_bins_in_1d_spectra,number_of_extrema_profile,number_of_extrema, address, ctf_values, ctf_values_profile);
				spectrum->real_values[address] = rotational_average_astig[chosen_bin];
#endif
			}
			//
			if (current_spatial_frequency_squared > lowest_freq && current_spatial_frequency_squared <= highest_freq)
			{
				current_azimuth = atan2(j_logi,i_logi);
				current_ctf_value = fabs(ctf->Evaluate(current_spatial_frequency_squared,current_azimuth));
				if (current_ctf_value > 0.5) values_in_rings.AddSampleValue(spectrum->real_values[address]);
				values_in_fitting_range.AddSampleValue(spectrum->real_values[address]);
				//if (current_azimuth <= ctf->GetAstigmatismAzimuth()  && current_azimuth >= ctf->GetAstigmatismAzimuth() - 3.1415*0.5) spectrum->real_values[address] = current_ctf_value;
				if (j < spectrum->physical_address_of_box_center_y && i < spectrum->physical_address_of_box_center_x) spectrum->real_values[address] = current_ctf_value;
			}
			if (current_spatial_frequency_squared <= lowest_freq)
			{
				spectrum->real_values[address] = 0.0;
			}
			//
			address++;
		}
		address += spectrum->padding_jump_value;
	}

	//spectrum->QuickAndDirtyWriteSlice("dbg_spec_overlay_1.mrc",1);

	/*

	// We will renormalize the experimental part of the diagnostic image
	target_sigma = sqrtf(values_in_rings.GetSampleVariance()) ;


	if (target_sigma > 0.0)
	{
		address = 0;
		for (j=0;j < spectrum->logical_y_dimension;j++)
		{
			j_logi = float(j-spectrum->physical_address_of_box_center_y) * spectrum->fourier_voxel_size_y;
			j_logi_sq = powf(j_logi,2);
			for (i=0 ;i < spectrum->logical_x_dimension; i++)
			{
				i_logi = float(i-spectrum->physical_address_of_box_center_x) * spectrum->fourier_voxel_size_x;
				i_logi_sq = powf(i_logi,2);
				//
				current_spatial_frequency_squared = j_logi_sq + i_logi_sq;
				// Normalize the experimental part of the diagnostic image
				if (i > spectrum->physical_address_of_box_center_x || j > spectrum->physical_address_of_box_center_y)
				{
					spectrum->real_values[address] /= target_sigma;
				}
				else
				{
					// Normalize the outside of the theoretical part of the diagnostic image
					if (current_spatial_frequency_squared > highest_freq) spectrum->real_values[address] /= target_sigma;
				}

				address++;
			}
			address += spectrum->padding_jump_value;
		}
	}
	*/

	//spectrum->QuickAndDirtyWriteSlice("dbg_spec_overlay_final.mrc",1);
}


// Rescale the spectrum and its 1D rotational avereage so that the peaks and troughs are at 0.0 and 1.0. The location of peaks and troughs are worked out
// by parsing the suppilied 1D average_fit array
bool RescaleSpectrumAndRotationalAverage( Image *spectrum, Image *number_of_extrema, Image *ctf_values, int number_of_bins, double spatial_frequency[], double average[], double average_fit[], float number_of_extrema_profile[], float ctf_values_profile[], int last_bin_without_aliasing, int last_bin_with_good_fit )
{
	MyDebugAssertTrue(spectrum->is_in_memory, "Spectrum memory not allocated");
	MyDebugAssertTrue(number_of_bins > 1,"Bad number of bins: %i\n",number_of_bins);

	//
	const bool spectrum_is_blank = spectrum->IsConstant();
	const int rescale_based_on_maximum_number = 2; // This peak will be used as a renormalization.
	const int sg_width = 7;
	const int sg_order = 2;
	const bool rescale_peaks = false; // if this is false, only the background will be subtracted, the Thon rings "heights" will be unaffected
	float background[number_of_bins];
	float peak[number_of_bins];
	int bin_counter;
	bool at_a_maximum, at_a_minimum, maximum_at_previous_bin, minimum_at_previous_bin;
	int location_of_previous_maximum, location_of_previous_minimum;
	int current_maximum_number = 0;
	int normalisation_bin_number;
	int i;
	int j;
	bool actually_do_rescaling;
	int chosen_bin;
	long address;
	int last_bin_to_rescale;
	float min_scale_factor;
	float scale_factor;
	float rescale_peaks_to;

	Curve *minima_curve = new Curve;
	Curve *maxima_curve = new Curve;

	// Initialise arrays and variables
	for (bin_counter=0; bin_counter < number_of_bins; bin_counter++)
	{
		background[bin_counter] = 0.0;
		peak[bin_counter] = 0.0;
	}
	location_of_previous_maximum = 0;
	location_of_previous_minimum = 0;
	current_maximum_number = 0;
	at_a_maximum = false;
	at_a_minimum = true; // Note, this may not be true if we have the perfect phase plate

	//
	if ( ! spectrum_is_blank )
	{
		for (bin_counter=1; bin_counter < number_of_bins - 1; bin_counter ++)
		{
			// Remember where we were before - minimum, maximum or neither
			maximum_at_previous_bin = at_a_maximum;
			minimum_at_previous_bin = at_a_minimum;
			// Are we at a CTF min or max?
			at_a_minimum = (average_fit[bin_counter] <= average_fit[bin_counter-1]) && (average_fit[bin_counter] <= average_fit[bin_counter+1]);
			at_a_maximum = (average_fit[bin_counter] >= average_fit[bin_counter-1]) && (average_fit[bin_counter] >= average_fit[bin_counter+1]);
			// It could be that the CTF is constant in this region, in which case we stay at a minimum if we were there
			if (at_a_maximum && at_a_minimum)
			{
				at_a_minimum = minimum_at_previous_bin;
				at_a_maximum = maximum_at_previous_bin;
			}
			// Fill in values for the background or peak by linear interpolation
			if (at_a_minimum)
			{
				for (i=location_of_previous_minimum+1;i<=bin_counter;i++)
				{
					// Linear interpolation of average values at the peaks and troughs of the CTF
					background[i] = average[location_of_previous_minimum] * float(bin_counter-i) / float(bin_counter-location_of_previous_minimum) + average[bin_counter] * float(i-location_of_previous_minimum) / float(bin_counter-location_of_previous_minimum);
				}
				location_of_previous_minimum = bin_counter;
				minima_curve->AddPoint(spatial_frequency[bin_counter],average[bin_counter]);
			}
			if (at_a_maximum)
			{
				if ((! maximum_at_previous_bin) && (average_fit[bin_counter] > 0.7)) current_maximum_number = current_maximum_number + 1;
				for (i=location_of_previous_maximum+1;i<=bin_counter;i++)
				{
					// Linear interpolation of average values at the peaks and troughs of the CTF
					peak[i]       = average[location_of_previous_maximum] * float(bin_counter-i) / float(bin_counter-location_of_previous_maximum) + average[bin_counter] * float(i-location_of_previous_maximum) / float(bin_counter-location_of_previous_maximum);
					//
					if (current_maximum_number == rescale_based_on_maximum_number) normalisation_bin_number = bin_counter;
				}
				location_of_previous_maximum = bin_counter;
				maxima_curve->AddPoint(spatial_frequency[bin_counter],average[bin_counter]);
			}
			if (at_a_maximum && at_a_minimum)
			{
				MyPrintfRed("Rescale spectrum: Error. At a minimum and a maximum simultaneously.");
				//TODO: return false instead	
				DEBUG_ABORT;
			}
		}

		// Fit the minima and maximum curves using Savitzky-Golay smoothing
		if (maxima_curve->number_of_points > sg_width) maxima_curve->FitSavitzkyGolayToData(sg_width, sg_order);
		if (minima_curve->number_of_points > sg_width) minima_curve->FitSavitzkyGolayToData(sg_width, sg_order);

		// Replace the background and peak envelopes with the smooth min/max curves
		for (bin_counter=0;bin_counter<number_of_bins;bin_counter++)
		{
			if (minima_curve->number_of_points > sg_width) background[bin_counter] =  minima_curve->ReturnSavitzkyGolayInterpolationFromX(spatial_frequency[bin_counter]);
			if (maxima_curve->number_of_points > sg_width) peak[bin_counter]       =  maxima_curve->ReturnSavitzkyGolayInterpolationFromX(spatial_frequency[bin_counter]);
		}

		// Now that we have worked out a background and a peak envelope, let's do the actual rescaling
		actually_do_rescaling = (peak[normalisation_bin_number] - background[normalisation_bin_number]) > 0.0;
		if (last_bin_without_aliasing != 0)
		{
			last_bin_to_rescale = std::min(last_bin_with_good_fit,last_bin_without_aliasing);
		}
		else
		{
			last_bin_to_rescale = last_bin_with_good_fit;
		}
		if (actually_do_rescaling)
		{
			min_scale_factor = 0.2;
			rescale_peaks_to = 0.75;
			address = 0;
			for (j=0;j<spectrum->logical_y_dimension;j++)
			{
				for (i=0;i<spectrum->logical_x_dimension;i++)
				{
					chosen_bin = ReturnSpectrumBinNumber(number_of_bins,number_of_extrema_profile,number_of_extrema, address, ctf_values, ctf_values_profile);
					if (chosen_bin >= 0)
					{
						if (chosen_bin <= last_bin_to_rescale)
						{
							spectrum->real_values[address] -= background[chosen_bin]; // This alone makes the spectrum look very nice already
							if (rescale_peaks) spectrum->real_values[address] /= std::min(1.0f,std::max(min_scale_factor,peak[chosen_bin]-background[chosen_bin])) / rescale_peaks_to; // This is supposed to help "boost" weak Thon rings
						}
						else
						{
							spectrum->real_values[address] -= background[last_bin_to_rescale];
							if (rescale_peaks) spectrum->real_values[address] /= std::min(1.0f,std::max(min_scale_factor,peak[last_bin_to_rescale]-background[last_bin_to_rescale])) / rescale_peaks_to;
						}
					}
					else
					{
						//TODO: return false
					}
					//
					address++;
				}
				address += spectrum->padding_jump_value;
			}
		}
		else
		{
			MyDebugPrint("(RescaleSpectrumAndRotationalAverage) Warning: bad peak/background detection");
		}

		// Rescale the 1D average
		if (peak[normalisation_bin_number] > background[normalisation_bin_number])
		{
			for (bin_counter=0;bin_counter<number_of_bins;bin_counter++)
			{

				average[bin_counter] = (average[bin_counter] - background[bin_counter]) / (peak[normalisation_bin_number] - background[normalisation_bin_number]) * 0.95;
				// We want peaks to reach at least 0.1
				if ( ((peak[bin_counter] - background[bin_counter]) < 0.1) && (fabs(peak[bin_counter]-background[bin_counter]) > 0.000001) && bin_counter <= last_bin_without_aliasing)
				{
					average[bin_counter] = average[bin_counter] / (peak[bin_counter]-background[bin_counter]) * ( peak[normalisation_bin_number] - background[normalisation_bin_number] ) * 0.1;
				}
			}
		}
		else
		{
			MyDebugPrint("(RescaleSpectrumAndRotationalAverage): unable to rescale 1D average experimental spectrum\n");
		}


	} // end of test of spectrum_is_blank

	// Cleanup
	delete minima_curve;
	delete maxima_curve;

}


/*
 * Compute average value in power spectrum as a function of wave function aberration. This allows for averaging even when
 * there is significant astigmatism.
 * This should be nicer than counting zeros and looking for nearest CTF value as described in the original ctffind4 manuscript.
 * Inspired by gctf and others, but I think more robust because it takes into account that the aberration decreases again at
 * very high spatial frequencies, when Cs takes over from defocus.
 */
void ComputeEquiPhaseAverageOfPowerSpectrum( Image *spectrum, CTF *ctf, Curve *epa_pre_max, Curve *epa_post_max)
{
	MyDebugAssertTrue(spectrum->is_in_memory, "Spectrum memory not allocated");

	const bool spectrum_is_blank = spectrum->IsConstant();

	const int curve_oversampling_factor = 3;
	const bool curve_x_is_linear = true;

	/*
	 * Initialize the curve objects. One keeps track of EPA pre phase aberration maximum (before Cs term takes over), the other post.
	 * In the case where we are overfocus (negative defocus value), the phase aberration starts at 0.0 at the origin
	 * and just gets more and more negative
	 */
	if (curve_x_is_linear)
	{
		float maximum_aberration_in_ctf = ctf->ReturnPhaseAberrationMaximum();
		float maximum_sq_freq_in_spectrum= powf(spectrum->fourier_voxel_size_x * spectrum->logical_lower_bound_complex_x,2)+powf(spectrum->fourier_voxel_size_y * spectrum->logical_lower_bound_complex_y,2);
		float lowest_sq_freq_of_ctf_aberration_max = std::min(	fabs(ctf->ReturnSquaredSpatialFrequencyOfPhaseShiftExtremumGivenDefocus(ctf->GetDefocus1())),
																fabs(ctf->ReturnSquaredSpatialFrequencyOfPhaseShiftExtremumGivenDefocus(ctf->GetDefocus2())));

		float maximum_aberration_in_spectrum = std::max(	fabs(ctf->PhaseShiftGivenSquaredSpatialFrequencyAndDefocus(maximum_sq_freq_in_spectrum,ctf->GetDefocus1())),
															fabs(ctf->PhaseShiftGivenSquaredSpatialFrequencyAndDefocus(maximum_sq_freq_in_spectrum,ctf->GetDefocus2())));


		/*
		 * Minimum phase aberration might be 0.0 + additional_phase_shift (at the origin), or if the phase aberration function
		 * peaks before Nyquist, it might be at the edge of the spectrum
		 */
		float minimum_aberration_in_ctf_at_edges = std::min(ctf->PhaseShiftGivenSquaredSpatialFrequencyAndDefocus(maximum_sq_freq_in_spectrum,ctf->GetDefocus1()),
															ctf->PhaseShiftGivenSquaredSpatialFrequencyAndDefocus(maximum_sq_freq_in_spectrum,ctf->GetDefocus2()));


		int number_of_points = spectrum->ReturnMaximumDiagonalRadius() * curve_oversampling_factor * maximum_aberration_in_ctf / maximum_aberration_in_spectrum;

		epa_pre_max->SetupXAxis(ctf->GetAdditionalPhaseShift(),maximum_aberration_in_ctf,number_of_points);
		epa_post_max->SetupXAxis(std::min(maximum_aberration_in_ctf,minimum_aberration_in_ctf_at_edges-0.5f*fabsf(minimum_aberration_in_ctf_at_edges)),maximum_aberration_in_ctf,number_of_points);

	}
	else
	{
		MyDebugAssertTrue(false,"Not implemented");
	}
	epa_pre_max->SetYToConstant(0.0);
	epa_post_max->SetYToConstant(0.0);

	/*
	 * We'll also need to keep track of the number of values
	 */
	Curve * count_pre_max = new Curve;
	Curve * count_post_max = new Curve;
	count_pre_max->CopyFrom(epa_pre_max);
	count_post_max->CopyFrom(epa_post_max);

	if (!spectrum_is_blank)
	{
		long address = 0;
		int i,j;
		float i_logi,j_logi;
		float i_logi_sq,j_logi_sq;
		float current_spatial_frequency_squared;
		float current_azimuth;
		float current_phase_aberration;
		float sq_sf_of_phase_aberration_maximum;
		float current_defocus;
		for (j=0;j < spectrum->logical_y_dimension;j++)
		{
			j_logi = float(j-spectrum->physical_address_of_box_center_y) * spectrum->fourier_voxel_size_y;
			j_logi_sq = powf(j_logi,2);
			for (i=0 ;i < spectrum->logical_x_dimension; i++)
			{
				i_logi = float(i-spectrum->physical_address_of_box_center_x) * spectrum->fourier_voxel_size_x;
				i_logi_sq = powf(i_logi,2);
				//
				current_spatial_frequency_squared = j_logi_sq + i_logi_sq;
				current_azimuth = atan2(j_logi,i_logi);
				current_defocus = ctf->DefocusGivenAzimuth(current_azimuth);
				current_phase_aberration = ctf->PhaseShiftGivenSquaredSpatialFrequencyAndDefocus(current_spatial_frequency_squared,current_defocus);
				//
				sq_sf_of_phase_aberration_maximum = ctf->ReturnSquaredSpatialFrequencyOfPhaseShiftExtremumGivenDefocus(current_defocus);
				//
				if (current_spatial_frequency_squared <= sq_sf_of_phase_aberration_maximum)
				{
					// Add to pre-max
					epa_pre_max->AddValueAtXUsingLinearInterpolation(current_phase_aberration,spectrum->real_values[address],curve_x_is_linear);
					count_pre_max->AddValueAtXUsingLinearInterpolation(current_phase_aberration,1.0,curve_x_is_linear);
				}
				else
				{
					/*
					 * We are after the maximum phase aberration (i.e. the Cs term has taken over, phase aberration is decreasing as a function of sf)
					 */
					// Add to post-max
					epa_post_max->AddValueAtXUsingLinearInterpolation(current_phase_aberration,spectrum->real_values[address],curve_x_is_linear);
					count_post_max->AddValueAtXUsingLinearInterpolation(current_phase_aberration,1.0,curve_x_is_linear);
				}
				//
				address++;
			}
			address += spectrum->padding_jump_value;
		}

		/*
		 * Do the averaging
		 */
		epa_pre_max->DivideBy(count_pre_max);
		epa_post_max->DivideBy(count_post_max);
	}

	delete count_pre_max;
	delete count_post_max;

}

float ReturnAzimuthToUseFor1DPlots(CTF *ctf)
{
	const float min_angular_distances_from_axes_radians = 10.0 / 180.0 * PIf;
	float azimuth_of_mid_defocus;
	float angular_distance_from_axes;

	// We choose the azimuth to be mid way between the two defoci of the astigmatic CTF
	azimuth_of_mid_defocus = ctf->GetAstigmatismAzimuth() + PIf * 0.25f;
	// We don't want the azimuth too close to the axes, which may have been blanked by the central-cross-artefact-suppression-system (tm)
	angular_distance_from_axes = fmod(azimuth_of_mid_defocus,PIf * 0.5f);
	if(fabs(angular_distance_from_axes) < min_angular_distances_from_axes_radians)
	{
		if (angular_distance_from_axes > 0.0f)
		{
			azimuth_of_mid_defocus = min_angular_distances_from_axes_radians;
		}
		else
		{
			azimuth_of_mid_defocus = - min_angular_distances_from_axes_radians;
		}
	}
	if (fabs(angular_distance_from_axes) > 0.5f * PIf - min_angular_distances_from_axes_radians)
	{
		if (angular_distance_from_axes > 0.0)
		{
			azimuth_of_mid_defocus = PIf * 0.5f - min_angular_distances_from_axes_radians;
		}
		else
		{
			azimuth_of_mid_defocus = - PIf * 0.5f + min_angular_distances_from_axes_radians;
		}
	}

	return azimuth_of_mid_defocus;
}

//
bool ComputeRotationalAverageOfPowerSpectrum( Image *spectrum, CTF *ctf, Image *number_of_extrema, Image *ctf_values, int number_of_bins, double spatial_frequency[], double average[], double average_fit[], double average_rank[], float number_of_extrema_profile[], float ctf_values_profile[])
{
	MyDebugAssertTrue(spectrum->is_in_memory, "Spectrum memory not allocated");
	MyDebugAssertTrue(number_of_extrema->is_in_memory,"Number of extrema image not allocated");
	MyDebugAssertTrue(ctf_values->is_in_memory,"CTF values image not allocated");
	MyDebugAssertTrue(spectrum->HasSameDimensionsAs(number_of_extrema),"Spectrum and number of extrema images do not have same dimensions");
	MyDebugAssertTrue(spectrum->HasSameDimensionsAs(ctf_values),"Spectrum and CTF values images do not have same dimensions");
	//
	const bool spectrum_is_blank = spectrum->IsConstant();
	int counter;
	float azimuth_of_mid_defocus;
	float current_spatial_frequency_squared;
	int number_of_values[number_of_bins];
	int i, j;
	long address;
	float ctf_diff_from_current_bin;
	int chosen_bin;

	// Initialise the output arrays
	for (counter=0; counter<number_of_bins; counter++)
	{
		average[counter] = 0.0;
		average_fit[counter] = 0.0;
		average_rank[counter] = 0.0;
		ctf_values_profile[counter] = 0.0;
		number_of_values[counter] = 0;
	}

	//
	if (! spectrum_is_blank)
	{
		// For each bin of our 1D profile we compute the CTF at a chosen defocus
		azimuth_of_mid_defocus = ReturnAzimuthToUseFor1DPlots(ctf);

		// Now that we've chosen an azimuth, we can compute the CTF for each bin of our 1D profile
		for (counter=0;counter < number_of_bins; counter++)
		{
			current_spatial_frequency_squared = powf(float(counter) * spectrum->fourier_voxel_size_y, 2);
			spatial_frequency[counter] = sqrt(current_spatial_frequency_squared);
			ctf_values_profile[counter] = ctf->Evaluate(current_spatial_frequency_squared,azimuth_of_mid_defocus);
			number_of_extrema_profile[counter] = ctf->ReturnNumberOfExtremaBeforeSquaredSpatialFrequency(current_spatial_frequency_squared,azimuth_of_mid_defocus);
			//wxPrintf("bin %i: phase shift= %f, number of extrema = %f\n",counter,ctf->PhaseShiftGivenSquaredSpatialFrequencyAndAzimuth(current_spatial_frequency_squared,azimuth_of_mid_defocus),number_of_extrema_profile[counter]);
		}

		// Now we can loop over the spectrum again and decide to which bin to add each component
		address = 0;
		for (j=0; j<spectrum->logical_y_dimension; j++)
		{
			for (i=0; i < spectrum->logical_x_dimension; i++)
			{
				ctf_diff_from_current_bin = std::numeric_limits<float>::max();
				chosen_bin = ReturnSpectrumBinNumber(number_of_bins,number_of_extrema_profile,number_of_extrema, address, ctf_values, ctf_values_profile);
				if (chosen_bin >= 0)
				{
					average[chosen_bin] += spectrum->real_values[address];
					number_of_values[chosen_bin]++;
				}
				else
				{
					//TODO: return false
				}
				//
				address++;
			}
			address += spectrum->padding_jump_value;
		}

		// Do the actual averaging
		for (counter = 0; counter < number_of_bins; counter++)
		{
			if (number_of_values[counter] > 0)
			{
				average[counter] = average[counter] / float(number_of_values[counter]);
				MyDebugAssertFalse(std::isnan(average[counter]),"Average is NaN for bin %i\n",counter);
			}
			else
			{
				average[counter] = 0.0;
			}
			average_fit[counter] = fabs(ctf_values_profile[counter]);
		}

	}

	// Compute the rank version of the rotational average
	for (counter = 0; counter < number_of_bins; counter ++ ) { average_rank[counter] = average[counter]; }
	Renormalize1DSpectrumForFRC(number_of_bins,average_rank,average_fit,number_of_extrema_profile);
	for (counter = 0; counter < number_of_bins; counter ++ ) {
		MyDebugAssertFalse(std::isnan(average[counter]),"Average is NaN for bin %i\n",counter);
		MyDebugAssertFalse(std::isnan(average_rank[counter]),"AverageRank is NaN for bin %i\n",counter);
	}
}


int ReturnSpectrumBinNumber(int number_of_bins, float number_of_extrema_profile[], Image *number_of_extrema, long address, Image *ctf_values, float ctf_values_profile[])
{
	int current_bin;
	float diff_number_of_extrema;
	float diff_number_of_extrema_previous;
	float diff_number_of_extrema_next;
	float ctf_diff_from_current_bin;
	float ctf_diff_from_current_bin_old;
	int chosen_bin;
	//
	//MyDebugPrint("address: %li - number of extrema: %f - ctf_value: %f\n", address, number_of_extrema->real_values[address], ctf_values->real_values[address]);
	MyDebugAssertTrue(address < number_of_extrema->real_memory_allocated,"Oops, bad address: %li\n",address);
	// Let's find the bin which has the same number of preceding extrema and the most similar ctf value
	ctf_diff_from_current_bin = std::numeric_limits<float>::max();
	chosen_bin = -1;
	for (current_bin=0; current_bin < number_of_bins; current_bin++)
	{
		diff_number_of_extrema = fabs(number_of_extrema->real_values[address] - number_of_extrema_profile[current_bin]);
		if (current_bin > 0)
		{
			diff_number_of_extrema_previous = fabs(number_of_extrema->real_values[address]- number_of_extrema_profile[current_bin-1]);
		}
		else
		{
			diff_number_of_extrema_previous = std::numeric_limits<float>::max();
		}
		if (current_bin < number_of_bins - 1)
		{
			diff_number_of_extrema_next = fabs(number_of_extrema->real_values[address] - number_of_extrema_profile[current_bin+1]);
		}
		else
		{
			diff_number_of_extrema_next = std::numeric_limits<float>::max();
		}
		//
		if (number_of_extrema->real_values[address] > number_of_extrema_profile[number_of_bins-1])
		{
			chosen_bin = number_of_bins - 1;
		}
		else
		{
			if ( diff_number_of_extrema <= 0.01 || (  diff_number_of_extrema <  diff_number_of_extrema_previous &&
					                                  diff_number_of_extrema <= diff_number_of_extrema_next &&
													  number_of_extrema_profile[std::max(current_bin-1,0)] != number_of_extrema_profile[std::min(current_bin+1,number_of_bins-1)]  ) )
			{
				// We're nearly there
				// Let's look for the position for the nearest CTF value
				ctf_diff_from_current_bin_old = ctf_diff_from_current_bin;
				ctf_diff_from_current_bin = fabs(ctf_values->real_values[address] - ctf_values_profile[current_bin]);
				if (ctf_diff_from_current_bin < ctf_diff_from_current_bin_old)
				{
					//MyDebugPrint("new chosen bin: %i\n",current_bin);
					chosen_bin = current_bin;
				}
			}
		}
	}
	if (chosen_bin == -1)
	{
		//TODO: return false
#ifdef DEBUG
		MyPrintfRed("Could not find bin\n");
		DEBUG_ABORT;
#endif
	}
	else
	{
		//MyDebugAssertTrue(chosen_bin > 0 && chosen_bin < number_of_bins,"Oops, bad chosen bin number: %i (number of bins = %i)\n",chosen_bin,number_of_bins);
		//MyDebugPrint("final chosen bin = %i\n", chosen_bin);
		return chosen_bin;
	}
}
/*
integer function ComputePowerSpectrumBinNumber(number_of_bins,number_of_extrema_profile,number_of_extrema, &
                                                i,j,ctf_values,ctf_values_profile) result(chosen_bin)
    integer,        intent(in)  ::  number_of_bins
    real,           intent(in)  ::  number_of_extrema_profile(:)
    type(Image),    intent(in)  ::  number_of_extrema
    integer,        intent(in)  ::  i,j                         !<  Physical memory address
    type(Image),    intent(in)  ::  ctf_values
    real,           intent(in)  ::  ctf_values_profile(:)
    ! private variables
    integer     ::  current_bin
    real        ::  diff_number_of_extrema, diff_number_of_extrema_previous, diff_number_of_extrema_next
    real        ::  ctf_diff_from_current_bin
    real        ::  ctf_diff_from_current_bin_old
    ! Let's find the bin which has the same number of preceding extrema and the most similar ctf value
    ctf_diff_from_current_bin = huge(1.0e0)
    chosen_bin = 0
    do current_bin=1,number_of_bins
        diff_number_of_extrema  = abs(number_of_extrema%real_values(i,j,1) - number_of_extrema_profile(current_bin))
        if (current_bin .gt. 1) then
            diff_number_of_extrema_previous = abs(number_of_extrema%real_values(i,j,1) &
                                                - number_of_extrema_profile(current_bin-1))
        else
            diff_number_of_extrema_previous = huge(1.0e0)
        endif
        if (current_bin .lt. number_of_bins) then
            diff_number_of_extrema_next     = abs(number_of_extrema%real_values(i,j,1) &
                                                - number_of_extrema_profile(current_bin+1))
        else
            diff_number_of_extrema_next = huge(1.0e0)
        endif
        if (number_of_extrema%real_values(i,j,1) .gt. number_of_extrema_profile(number_of_bins)) then
            chosen_bin = number_of_bins
        else
            if (        diff_number_of_extrema .le. 0.01 &
                .or.    (     diff_number_of_extrema .lt. diff_number_of_extrema_previous &
                        .and. diff_number_of_extrema .le. diff_number_of_extrema_next &
                        .and. number_of_extrema_profile(max(current_bin-1,1)) &
                            .ne. number_of_extrema_profile(min(current_bin+1,number_of_bins))) &
                ) then
                ! We're nearly there
                ! Let's look for the position of the nearest CTF value
                ctf_diff_from_current_bin_old = ctf_diff_from_current_bin
                ctf_diff_from_current_bin = abs(ctf_values%real_values(i,j,1) - ctf_values_profile(current_bin))
                if (ctf_diff_from_current_bin .lt. ctf_diff_from_current_bin_old) then
                    chosen_bin = current_bin
                endif
            endif
        endif
    enddo
    if (chosen_bin .eq. 0) then
        print *, number_of_extrema_profile
        print *, i, j, number_of_extrema%real_values(i,j,1), ctf_values%real_values(i,j,1)
        print *, diff_number_of_extrema, diff_number_of_extrema_previous, diff_number_of_extrema_next
        call this_program%TerminateWithFatalError('ComputeRotationalAverageOfPowerSpectrum','Could not find bin')
    endif
end function ComputePowerSpectrumBinNumber
*/



// Compute an image where each pixel stores the number of preceding CTF extrema. This is described as image "E" in Rohou & Grigorieff 2015 (see Fig 3)
void ComputeImagesWithNumberOfExtremaAndCTFValues(CTF *ctf, Image *number_of_extrema, Image *ctf_values)
{
	MyDebugAssertTrue(number_of_extrema->is_in_memory,"Memory not allocated");
	MyDebugAssertTrue(ctf_values->is_in_memory,"Memory not allocated");
	MyDebugAssertTrue(ctf_values->HasSameDimensionsAs(number_of_extrema),"Images do not have same dimensions");

	int i, j;
	float i_logi, i_logi_sq;
	float j_logi, j_logi_sq;
	float current_spatial_frequency_squared;
	float current_azimuth;
	long address;

	address = 0;
	for (j=0;j<number_of_extrema->logical_y_dimension;j++)
	{
		j_logi = float(j - number_of_extrema->physical_address_of_box_center_y) * number_of_extrema->fourier_voxel_size_y;
		j_logi_sq = pow(j_logi,2);
		for (i=0;i<number_of_extrema->logical_x_dimension;i++)
		{
			i_logi = float(i - number_of_extrema->physical_address_of_box_center_x) * number_of_extrema->fourier_voxel_size_x;
			i_logi_sq = pow(i_logi,2);
			// Where are we?
			current_spatial_frequency_squared = j_logi_sq + i_logi_sq;
			if (current_spatial_frequency_squared > 0.0)
			{
				current_azimuth = atan2(j_logi,i_logi);
			}
			else
			{
				current_azimuth = 0.0;
			}
			//
			ctf_values->real_values[address] = ctf->Evaluate(current_spatial_frequency_squared,current_azimuth);
			number_of_extrema->real_values[address] = ctf->ReturnNumberOfExtremaBeforeSquaredSpatialFrequency(current_spatial_frequency_squared,current_azimuth);
			//
			address++;
		}
		address += number_of_extrema->padding_jump_value;
	}

	number_of_extrema->is_in_real_space = true;
	ctf_values->is_in_real_space = true;
}

// Align rotationally a (stack) of image(s) against another image. Return the rotation angle that gives the best normalised cross-correlation.
float FindRotationalAlignmentBetweenTwoStacksOfImages(Image *self, Image *other_image, int number_of_images, float search_half_range, float search_step_size, float minimum_radius, float maximum_radius)
{
	MyDebugAssertTrue(self[0].is_in_memory, "Memory not allocated");
	MyDebugAssertTrue(self[0].is_in_real_space, "Not in real space");
	MyDebugAssertTrue(self[0].logical_z_dimension == 1, "Meant for images, not volumes");
	MyDebugAssertTrue(other_image[0].is_in_memory, "Memory not allocated - other_image");
	MyDebugAssertTrue(other_image[0].is_in_real_space, "Not in real space - other_image");
	MyDebugAssertTrue(other_image[0].logical_z_dimension == 1, "Meant for images, not volumes - other_image");
	MyDebugAssertTrue(self[0].HasSameDimensionsAs(&other_image[0]),"Images and reference images do not have same dimensions.");

	// Local variables
	const float minimum_radius_sq = pow(minimum_radius,2);
	const float maximum_radius_sq = pow(maximum_radius,2);
	const float inverse_logical_x_dimension = 1.0 / float(self[0].logical_x_dimension);
	const float inverse_logical_y_dimension = 1.0 / float(self[0].logical_y_dimension);
	float best_cc = - std::numeric_limits<float>::max();
	float best_rotation = - std::numeric_limits<float>::max();
	float current_rotation = - search_half_range;
	float current_rotation_rad;
	EmpiricalDistribution cc_numerator_dist;
	EmpiricalDistribution cc_denom_self_dist;
	EmpiricalDistribution cc_denom_other_dist;
	int current_image;
	int i, i_logi;
	float i_logi_frac, ii_phys;
	int j, j_logi;
	float j_logi_frac, jj_phys;
	float current_interpolated_value;
	long address_in_other_image;
	float current_cc;



	// Loop over possible rotations
	while ( current_rotation < search_half_range + search_step_size )
	{

		current_rotation_rad = current_rotation / 180.0 * PIf;
		cc_numerator_dist.Reset();
		cc_denom_self_dist.Reset();
		cc_denom_other_dist.Reset();
		// Loop over the array of images
		for (current_image=0; current_image < number_of_images; current_image++)
		{
			// Loop over the other (reference) image
			address_in_other_image = 0;
			for (j=0; j < other_image[0].logical_y_dimension; j++)
			{
				j_logi = j - other_image[0].physical_address_of_box_center_y;
				j_logi_frac = pow(j_logi * inverse_logical_y_dimension,2);
				for (i=0; i < other_image[0].logical_x_dimension; i++)
				{
					i_logi = i - other_image[0].physical_address_of_box_center_x;
					i_logi_frac = pow(i_logi * inverse_logical_x_dimension,2) + j_logi_frac;

					if (i_logi_frac >= minimum_radius_sq && i_logi_frac <= maximum_radius_sq)
					{
						// We do ccw rotation to go from other_image (reference) to self (input image)
						ii_phys = i_logi * cos(current_rotation_rad) - j_logi * sin(current_rotation_rad) + self[0].physical_address_of_box_center_x ;
						jj_phys = i_logi * sin(current_rotation_rad) + j_logi * cos(current_rotation_rad) + self[0].physical_address_of_box_center_y ;
						//
						if (int(ii_phys) > 0 && int(ii_phys)+1 < self[0].logical_x_dimension && int(jj_phys) > 0 && int(jj_phys)+1 < self[0].logical_y_dimension ) // potential optimization: we have to compute the floor and ceiling in the interpolation routine. Is it not worth doing the bounds checking in the interpolation routine somehow?
						{
							self[0].GetRealValueByLinearInterpolationNoBoundsCheckImage(ii_phys,jj_phys,current_interpolated_value);
							//MyDebugPrint("%g %g\n",current_interpolated_value,other_image[0].real_values[address_in_other_image]);
							cc_numerator_dist.AddSampleValue(current_interpolated_value * other_image[current_image].real_values[address_in_other_image]);
							cc_denom_other_dist.AddSampleValue(pow(other_image[0].real_values[address_in_other_image],2)); // potential optimization: since other_image is not being rotated, we should only need to compute this quantity once, not for every potential rotation
							cc_denom_self_dist.AddSampleValue(pow(current_interpolated_value,2));
						}
					}
					address_in_other_image++;
				} // i
				address_in_other_image += other_image[0].padding_jump_value;
			} // end of loop over other (reference) image
		} // end of loop over array of images

		current_cc = cc_numerator_dist.GetSampleSum() / sqrt(cc_denom_other_dist.GetSampleSum()*cc_denom_self_dist.GetSampleSum());


		if (current_cc > best_cc)
		{
			best_cc = current_cc;
			best_rotation = current_rotation;
		}

		// Increment the rotation
		current_rotation += search_step_size;

	} // end of loop over rotations

	return best_rotation;
}

<|MERGE_RESOLUTION|>--- conflicted
+++ resolved
@@ -283,38 +283,6 @@
 
 	float lowest_allowed_minimum_resolution = 50.0;
 
-<<<<<<< HEAD
-	std::string input_filename;
-	bool input_is_a_movie;
-	int number_of_frames_to_average;
-	std::string output_diagnostic_filename;
-	float pixel_size;
-	float acceleration_voltage;
-	float spherical_aberration;
-	float amplitude_contrast;
-	int box_size;
-	float minimum_resolution;
-	float maximum_resolution;
-	float minimum_defocus;
-	float maximum_defocus;
-	float defocus_search_step;
-	bool astigmatism_is_known;
-	float known_astigmatism;
-	float known_astigmatism_angle;
-	bool slower_search;
-	bool should_restrain_astigmatism;
-	float astigmatism_tolerance;
-	bool find_additional_phase_shift;
-	float minimum_additional_phase_shift;
-	float maximum_additional_phase_shift;
-	float additional_phase_shift_search_step;
-	bool give_expert_options;
-	bool resample_if_pixel_too_small;
-	bool movie_is_dark_corrected;
-	wxString dark_filename;
-	bool movie_is_gain_corrected;
-	wxString gain_filename;
-=======
 	std::string input_filename = "/dev/null";
 	bool input_is_a_movie = false;
 	int number_of_frames_to_average = 0;
@@ -342,8 +310,9 @@
 	bool give_expert_options = false;
 	bool resample_if_pixel_too_small = false;
 	bool movie_is_gain_corrected = false;
+    bool movie_is_dark_corrected;
+    wxString dark_filename;
 	wxString gain_filename = "/dev/null";
->>>>>>> db9a0e9f
 	bool correct_movie_mag_distortion = false;
 	float movie_mag_distortion_angle = 0.0;
 	float movie_mag_distortion_major_scale = 1.0;
@@ -1941,7 +1910,7 @@
 		}
 		//average_spectrum->QuickAndDirtyWriteSlice("dbg_spec_before_thresholding.mrc",1);
 
-		normalization_radius_max = average_spectrum->logical_x_dimension * spatial_frequency[last_bin_with_good_fit];
+		normalization_radius_max = std::max(normalization_radius_max,float(average_spectrum->logical_x_dimension * spatial_frequency[last_bin_with_good_fit]));
 		average_spectrum->ComputeAverageAndSigmaOfValuesInSpectrum(	normalization_radius_min,
 																	normalization_radius_max,
 																	average,sigma);
