#include "../../core/core_headers.h"




class AggregatedTemplateResult
{
public:


	float image_number;
	int number_of_received_results;
	float total_number_of_ccs;

	float *collated_data_array;
	float *collated_mip_data;
	float *collated_psi_data;
	float *collated_theta_data;
	float *collated_phi_data;
	float *collated_defocus_data;
	float *collated_pixel_size_data;
	float *collated_pixel_sums;
	float *collated_pixel_square_sums;
	long *collated_histogram_data;

	AggregatedTemplateResult();
	~AggregatedTemplateResult();
	void AddResult(float *result_array, long array_size, int result_number, int number_of_expected_results);
};

WX_DECLARE_OBJARRAY(AggregatedTemplateResult, ArrayOfAggregatedTemplateResults);
#include <wx/arrimpl.cpp> // this is a magic incantation which must be done!
WX_DEFINE_OBJARRAY(ArrayOfAggregatedTemplateResults);


// nasty globals to track histogram size

int histogram_number_of_points = 1024;
float histogram_min = -20.0f;
float histogram_max = 50.0f;

class
MatchTemplateApp : public MyApp
{
	public:

	bool DoCalculation();
	void DoInteractiveUserInput();
	//void SendProgramDefinedResultToMaster(float *result_array, int array_size, int result_number, int number_of_expected_results); // overidden as i want to do complicated stuff
	void MasterHandleProgramDefinedResult(float *result_array, long array_size, int result_number, int number_of_expected_results);
	void ProgramSpecificInit();
	// for master collation

	ArrayOfAggregatedTemplateResults aggregated_results;
//	int original_input_image_x;
//	int original_input_image_y;
	int n_sub_images;


	Image input_image;
	Image padded_reference;
	Image input_reconstruction;
	Image template_reconstruction;
	Image current_projection;
	Image padded_projection;

	Image projection_filter;

	Image max_intensity_projection;

	Image best_psi;
	Image best_theta;
	Image best_phi;
	Image best_defocus;
	Image best_pixel_size;

	Image correlation_pixel_sum_image;
	Image correlation_pixel_sum_of_squares_image;

	Image temp_image;


	private:

};

class ImageProjectionComparison
{
public:
	Particle					*particle;
	ReconstructedVolume			*reference_volume;
	Image						*projection_image;
//	Image						*temp_image;
};

// This is the function which will be minimized
float FrealignObjectiveFunction(void *scoring_parameters, float *array_of_values)
{
	ImageProjectionComparison *comparison_object = reinterpret_cast < ImageProjectionComparison *> (scoring_parameters);
	comparison_object->particle->temp_parameters = comparison_object->particle->current_parameters;
	comparison_object->particle->UnmapParameters(array_of_values);

//	comparison_object->reference_volume->CalculateProjection(*comparison_object->projection_image, *comparison_object->particle->ctf_image,
//			comparison_object->particle->alignment_parameters, 0.0, 0.0,
//			comparison_object->particle->pixel_size / comparison_object->particle->filter_radius_high, false, true);

	if (comparison_object->particle->no_ctf_weighting) comparison_object->reference_volume->CalculateProjection(*comparison_object->projection_image,
			*comparison_object->particle->ctf_image, comparison_object->particle->alignment_parameters, 0.0, 0.0,
			comparison_object->particle->pixel_size / comparison_object->particle->filter_radius_high, false, false, false, false, false);
	// Case for normal parameter refinement with weighting applied to particle images and 3D reference
	else if (comparison_object->particle->includes_reference_ssnr_weighting) comparison_object->reference_volume->CalculateProjection(*comparison_object->projection_image,
			*comparison_object->particle->ctf_image, comparison_object->particle->alignment_parameters, 0.0, 0.0,
			comparison_object->particle->pixel_size / comparison_object->particle->filter_radius_high, false, true, true, false, false);
	// Case for normal parameter refinement with weighting applied only to particle images
	else comparison_object->reference_volume->CalculateProjection(*comparison_object->projection_image,
			*comparison_object->particle->ctf_image, comparison_object->particle->alignment_parameters, 0.0, 0.0,
			comparison_object->particle->pixel_size / comparison_object->particle->filter_radius_high, false, true, false, true, true);

//	if (comparison_object->particle->origin_micrograph < 0) comparison_object->particle->origin_micrograph = 0;
//	comparison_object->particle->origin_micrograph++;
//	for (int i = 0; i < comparison_object->projection_image->real_memory_allocated; i++) {comparison_object->projection_image->real_values[i] *= fabs(comparison_object->projection_image->real_values[i]);}
//	comparison_object->projection_image->ForwardFFT();
//	comparison_object->projection_image->CalculateCrossCorrelationImageWith(comparison_object->particle->particle_image);
//	comparison_object->projection_image->SwapRealSpaceQuadrants();
//	comparison_object->projection_image->BackwardFFT();
//	comparison_object->projection_image->QuickAndDirtyWriteSlice("proj.mrc", comparison_object->particle->origin_micrograph);
//	comparison_object->projection_image->SwapRealSpaceQuadrants();
//	comparison_object->particle->particle_image->SwapRealSpaceQuadrants();
//	comparison_object->particle->particle_image->BackwardFFT();
//	comparison_object->particle->particle_image->QuickAndDirtyWriteSlice("part.mrc", comparison_object->particle->origin_micrograph);
//	comparison_object->particle->particle_image->SwapRealSpaceQuadrants();
//	exit(0);

//	float score =  	- comparison_object->particle->particle_image->GetWeightedCorrelationWithImage(*comparison_object->projection_image, comparison_object->particle->bin_index,
//			  comparison_object->particle->pixel_size / comparison_object->particle->signed_CC_limit)
//			- comparison_object->particle->ReturnParameterPenalty(comparison_object->particle->temp_float);
//	wxPrintf("psi, theta, phi, x, y, = %g, %g, %g, %g, %g, score = %g\n",
//			comparison_object->particle->alignment_parameters.ReturnPsiAngle(),
//			comparison_object->particle->alignment_parameters.ReturnThetaAngle(),
//			comparison_object->particle->alignment_parameters.ReturnPhiAngle(),
//			comparison_object->particle->alignment_parameters.ReturnShiftX(),
//			comparison_object->particle->alignment_parameters.ReturnShiftY(), score);
//	return score;
//	wxPrintf("sigma_noise, mask_volume, penalty = %g %g %g\n", comparison_object->particle->sigma_noise, comparison_object->particle->mask_volume,
//			comparison_object->particle->ReturnParameterPenalty(comparison_object->particle->temp_float));
	return 	- comparison_object->particle->particle_image->GetWeightedCorrelationWithImage(*comparison_object->projection_image, comparison_object->particle->bin_index,
			  comparison_object->particle->pixel_size / comparison_object->particle->signed_CC_limit)
			- comparison_object->particle->ReturnParameterPenalty(comparison_object->particle->temp_parameters);
		// This penalty term assumes a Gaussian x,y distribution that is probably not correct in most cases. It might be better to leave it out.

}

IMPLEMENT_APP(MatchTemplateApp)

void MatchTemplateApp::ProgramSpecificInit()
{
}

// override the DoInteractiveUserInput

void MatchTemplateApp::DoInteractiveUserInput()
{
	wxString	input_search_images;
	wxString	input_reconstruction;

	wxString    mip_output_file;
	wxString    best_psi_output_file;
	wxString    best_theta_output_file;
	wxString    best_phi_output_file;
	wxString    best_defocus_output_file;
	wxString	best_pixel_size_output_file;

	wxString    output_histogram_file;
	wxString    correlation_variance_output_file;
	wxString    correlation_average_output_file;
	wxString    scaled_mip_output_file;

	float		pixel_size = 1.0f;
	float		voltage_kV = 300.0f;
	float		spherical_aberration_mm = 2.7f;
	float		amplitude_contrast = 0.07f;
	float 		defocus1 = 10000.0f;
	float		defocus2 = 10000.0f;;
	float		defocus_angle;
	float 		phase_shift;
	float		low_resolution_limit = 300.0;
	float		high_resolution_limit = 8.0;
	float		angular_step = 5.0;
	int			best_parameters_to_keep = 20;
	float 		defocus_search_range = 500;
	float 		defocus_step = 50;
	float 		pixel_size_search_range = 0.1f;
	float 		pixel_size_step = 0.02f;
	float		padding = 1.0;
	bool		ctf_refinement = false;
	float		mask_radius_search = 0.0;
	wxString	my_symmetry = "C1";
	float 		in_plane_angular_step = 0;

	UserInput *my_input = new UserInput("MatchTemplate", 1.00);

	input_search_images = my_input->GetFilenameFromUser("Input images to be searched", "The input image stack, containing the images that should be searched", "image_stack.mrc", true);
	input_reconstruction = my_input->GetFilenameFromUser("Input template reconstruction", "The 3D reconstruction from which projections are calculated", "reconstruction.mrc", true);
	mip_output_file = my_input->GetFilenameFromUser("Output MIP file", "The file for saving the maximum intensity projection image", "mip.mrc", false);
	scaled_mip_output_file = my_input->GetFilenameFromUser("Output Scaled MIP file", "The file for saving the maximum intensity projection image divided by correlation variance", "mip_scaled.mrc", false);
	best_psi_output_file = my_input->GetFilenameFromUser("Output psi file", "The file for saving the best psi image", "psi.mrc", false);
	best_theta_output_file = my_input->GetFilenameFromUser("Output theta file", "The file for saving the best psi image", "theta.mrc", false);
	best_phi_output_file = my_input->GetFilenameFromUser("Output phi file", "The file for saving the best psi image", "phi.mrc", false);
	best_defocus_output_file = my_input->GetFilenameFromUser("Output defocus file", "The file for saving the best defocus image", "defocus.mrc", false);
	best_pixel_size_output_file = my_input->GetFilenameFromUser("Output pixel size file", "The file for saving the best pixel size image", "pixel_size.mrc", false);
	correlation_average_output_file = my_input->GetFilenameFromUser("Correlation average value", "The file for saving the average value of all correlation images", "corr_average.mrc", false);
	correlation_variance_output_file = my_input->GetFilenameFromUser("Correlation variance output file", "The file for saving the variance of all correlation images", "corr_variance.mrc", false);
	output_histogram_file = my_input->GetFilenameFromUser("Output histogram of correlation values", "histogram of all correlation values", "histogram.txt", false);
	pixel_size = my_input->GetFloatFromUser("Pixel size of images (A)", "Pixel size of input images in Angstroms", "1.0", 0.0);
	voltage_kV = my_input->GetFloatFromUser("Beam energy (keV)", "The energy of the electron beam used to image the sample in kilo electron volts", "300.0", 0.0);
	spherical_aberration_mm = my_input->GetFloatFromUser("Spherical aberration (mm)", "Spherical aberration of the objective lens in millimeters", "2.7");
	amplitude_contrast = my_input->GetFloatFromUser("Amplitude contrast", "Assumed amplitude contrast", "0.07", 0.0, 1.0);
	defocus1 = my_input->GetFloatFromUser("Defocus1 (angstroms)", "Defocus1 for the input image", "10000", 0.0);
	defocus2 = my_input->GetFloatFromUser("Defocus2 (angstroms)", "Defocus2 for the input image", "10000", 0.0);
	defocus_angle = my_input->GetFloatFromUser("Defocus Angle (degrees)", "Defocus Angle for the input image", "0.0");
	phase_shift = my_input->GetFloatFromUser("Phase Shift (degrees)", "Additional phase shift in degrees", "0.0");
//	low_resolution_limit = my_input->GetFloatFromUser("Low resolution limit (A)", "Low resolution limit of the data used for alignment in Angstroms", "300.0", 0.0);
	high_resolution_limit = my_input->GetFloatFromUser("High resolution limit (A)", "High resolution limit of the data used for alignment in Angstroms", "8.0", 0.0);
	angular_step = my_input->GetFloatFromUser("Out of plane angular step (0.0 = set automatically)", "Angular step size for global grid search", "0.0", 0.0);
	in_plane_angular_step = my_input->GetFloatFromUser("In plane angular step (0.0 = set automatically)", "Angular step size for in-plane rotations during the search", "0.0", 0.0);
//	best_parameters_to_keep = my_input->GetIntFromUser("Number of top hits to refine", "The number of best global search orientations to refine locally", "20", 1);
	defocus_search_range = my_input->GetFloatFromUser("Defocus search range (A)", "Search range (-value ... + value) around current defocus", "500.0", 0.0);
	defocus_step = my_input->GetFloatFromUser("Defocus step (A) (0.0 = no search)", "Step size used in the defocus search", "50.0", 0.0);
	pixel_size_search_range = my_input->GetFloatFromUser("Pixel size search range (A)", "Search range (-value ... + value) around current pixel size", "0.1", 0.0);
	pixel_size_step = my_input->GetFloatFromUser("Pixel size step (A) (0.0 = no search)", "Step size used in the pixel size search", "0.01", 0.01);
	padding = my_input->GetFloatFromUser("Padding factor", "Factor determining how much the input volume is padded to improve projections", "2.0", 1.0);
//	ctf_refinement = my_input->GetYesNoFromUser("Refine defocus", "Should the particle defocus be refined?", "No");
	mask_radius_search = my_input->GetFloatFromUser("Mask radius for global search (A) (0.0 = max)", "Radius of a circular mask to be applied to the input images during global search", "0.0", 0.0);
//	my_symmetry = my_input->GetSymmetryFromUser("Template symmetry", "The symmetry of the template reconstruction", "C1");


	int first_search_position = -1;
	int last_search_position = -1;
	int image_number_for_gui = 0;
	int number_of_jobs_per_image_in_gui = 0;

	wxString directory_for_results = "/dev/null"; // shouldn't be used in interactive

	delete my_input;

//	my_current_job.Reset(35);
	my_current_job.ManualSetArguments("ttffffffffffifffffbfftttttttttftiiiitt",	input_search_images.ToUTF8().data(),
															input_reconstruction.ToUTF8().data(),
															pixel_size,
															voltage_kV,
															spherical_aberration_mm,
															amplitude_contrast,
															defocus1,
															defocus2,
															defocus_angle,
															low_resolution_limit,
															high_resolution_limit,
															angular_step,
															best_parameters_to_keep,
															defocus_search_range,
															defocus_step,
															pixel_size_search_range,
															pixel_size_step,
															padding,
															ctf_refinement,
															mask_radius_search,
															phase_shift,
															mip_output_file.ToUTF8().data(),
															best_psi_output_file.ToUTF8().data(),
															best_theta_output_file.ToUTF8().data(),
															best_phi_output_file.ToUTF8().data(),
															best_defocus_output_file.ToUTF8().data(),
															best_pixel_size_output_file.ToUTF8().data(),
															scaled_mip_output_file.ToUTF8().data(),
															correlation_variance_output_file.ToUTF8().data(),
															my_symmetry.ToUTF8().data(),
															in_plane_angular_step,
															output_histogram_file.ToUTF8().data(),
															first_search_position,
															last_search_position,
															image_number_for_gui,
															number_of_jobs_per_image_in_gui,
															correlation_average_output_file.ToUTF8().data(),
															directory_for_results.ToUTF8().data());
}

// override the do calculation method which will be what is actually run..

bool MatchTemplateApp::DoCalculation()
{


	wxDateTime start_time = wxDateTime::Now();

	wxString	input_search_images_filename = my_current_job.arguments[0].ReturnStringArgument();
	wxString	input_reconstruction_filename = my_current_job.arguments[1].ReturnStringArgument();
	float		pixel_size = my_current_job.arguments[2].ReturnFloatArgument();
	float		voltage_kV = my_current_job.arguments[3].ReturnFloatArgument();
	float		spherical_aberration_mm = my_current_job.arguments[4].ReturnFloatArgument();
	float		amplitude_contrast = my_current_job.arguments[5].ReturnFloatArgument();
	float 		defocus1 = my_current_job.arguments[6].ReturnFloatArgument();
	float		defocus2 = my_current_job.arguments[7].ReturnFloatArgument();
	float		defocus_angle = my_current_job.arguments[8].ReturnFloatArgument();;
	float		low_resolution_limit = my_current_job.arguments[9].ReturnFloatArgument();
	float		high_resolution_limit_search = my_current_job.arguments[10].ReturnFloatArgument();
	float		angular_step = my_current_job.arguments[11].ReturnFloatArgument();
	int			best_parameters_to_keep = my_current_job.arguments[12].ReturnIntegerArgument();
	float 		defocus_search_range = my_current_job.arguments[13].ReturnFloatArgument();
	float 		defocus_step = my_current_job.arguments[14].ReturnFloatArgument();
	float 		pixel_size_search_range = my_current_job.arguments[15].ReturnFloatArgument();
	float 		pixel_size_step = my_current_job.arguments[16].ReturnFloatArgument();
	float		padding = my_current_job.arguments[17].ReturnFloatArgument();
	bool		ctf_refinement = my_current_job.arguments[18].ReturnBoolArgument();
	float		mask_radius_search = my_current_job.arguments[19].ReturnFloatArgument();
	float 		phase_shift = my_current_job.arguments[20].ReturnFloatArgument();
	wxString    mip_output_file = my_current_job.arguments[21].ReturnStringArgument();
	wxString    best_psi_output_file = my_current_job.arguments[22].ReturnStringArgument();
	wxString    best_theta_output_file = my_current_job.arguments[23].ReturnStringArgument();
	wxString    best_phi_output_file = my_current_job.arguments[24].ReturnStringArgument();
	wxString    best_defocus_output_file = my_current_job.arguments[25].ReturnStringArgument();
	wxString    best_pixel_size_output_file = my_current_job.arguments[26].ReturnStringArgument();
	wxString    scaled_mip_output_file = my_current_job.arguments[27].ReturnStringArgument();
	wxString    correlation_variance_output_file = my_current_job.arguments[28].ReturnStringArgument();
	wxString 	my_symmetry = my_current_job.arguments[29].ReturnStringArgument();
	float		in_plane_angular_step = my_current_job.arguments[30].ReturnFloatArgument();
	wxString    output_histogram_file = my_current_job.arguments[31].ReturnStringArgument();
	int 		first_search_position = my_current_job.arguments[32].ReturnIntegerArgument();
	int 		last_search_position = my_current_job.arguments[33].ReturnIntegerArgument();
	int 		image_number_for_gui = my_current_job.arguments[34].ReturnIntegerArgument();
	int 		number_of_jobs_per_image_in_gui = my_current_job.arguments[35].ReturnIntegerArgument();
	wxString    correlation_average_output_file = my_current_job.arguments[36].ReturnStringArgument();
	wxString	directory_for_results = my_current_job.arguments[37].ReturnStringArgument();


	ParameterMap parameter_map; // needed for euler search init
	//for (int i = 0; i < 5; i++) {parameter_map[i] = true;}
	parameter_map.SetAllTrue();

	float outer_mask_radius;
	float current_psi;
	float psi_step;
	float psi_max;
	float psi_start;
	float histogram_step;

	float expected_threshold;
	float actual_number_of_ccs_calculated;

	double histogram_min_scaled; // scaled for the x*y scaling which is only applied at the end.
	double histogram_step_scaled;// scaled for the x*y scaling which is only applied at the end.

	long *histogram_data;

	int current_bin;

	float temp_float;
	float variance;
	double temp_double;
	double temp_double_array[5];
	float factor_score;

	int number_of_rotations;
	long total_correlation_positions;
	long current_correlation_position;
	long pixel_counter;

	int current_search_position;
	int current_x;
	int current_y;

	int factorizable_x;
	int factorizable_y;
	int factor_result_pos;
	int factor_result_neg;

	int defocus_i;
	int size_i;

	int i;

	EulerSearch	global_euler_search;
	AnglesAndShifts angles;

	ImageFile input_search_image_file;
	ImageFile input_reconstruction_file;

	Curve whitening_filter;
	Curve number_of_terms;

	input_search_image_file.OpenFile(input_search_images_filename.ToStdString(), false);
	input_reconstruction_file.OpenFile(input_reconstruction_filename.ToStdString(), false);


	// Default to 1. In the GPU block below, increase to 2 for images > large limit (4k x 3k)
	n_sub_images = 1;

	ImageExtender extended_image;
	input_image.ReadSlice(&input_search_image_file, 1);

#ifdef USEGPU

	// Add a condition that for now will enforce the division to only happen for large *(K3 size) where the number of threads is even and 2. (test 4 though)
	bool first_gpu_loop = true;
	int nThreads;
	int nGPUs = -1;
	checkCudaErrors(cudaGetDeviceCount(&nGPUs));

	if (input_image.logical_x_dimension*input_image.logical_y_dimension < 2048 * 2048) { nThreads = 6 * nGPUs;}
	else if (input_image.logical_x_dimension*input_image.logical_y_dimension < 4096 * 3072) {nThreads = 4 * nGPUs;}
	else
	{
		nThreads = 2 * nGPUs;
		n_sub_images = 2;

	}


	int minPos = 0;
	int maxPos = last_search_position;
	int incPos = last_search_position / (nThreads);

	TemplateMatchingCore GPU[nThreads];

	DeviceManager gpuDev;
	gpuDev.Init(nGPUs);

	wxPrintf("nThreads %d on nGPUs %d with nSearchPos %d inc as %d\n", nThreads, nGPUs, maxPos, incPos);

//	TemplateMatchingCore GPU(number_of_jobs_per_image_in_gui);
#endif

<<<<<<< HEAD
	// FIXME Note that it would be better to get the convolution padding from the input particle diameter and not it's box size.
	extended_image.Init(n_sub_images, (int)input_reconstruction_file.ReturnXSize());
=======
//	// Temp override for profiling:
//	factorizable_x = 6144;
//	factorizable_y = 6144;
>>>>>>> d2075ac9



	// For the host code, these will be the resized image. for the gpu code, these will be the original image size.
	padded_reference.Allocate(input_image.logical_x_dimension, input_image.logical_y_dimension, 1);
	max_intensity_projection.Allocate(input_image.logical_x_dimension, input_image.logical_y_dimension, 1);
	best_psi.Allocate(input_image.logical_x_dimension, input_image.logical_y_dimension, 1);
	best_theta.Allocate(input_image.logical_x_dimension, input_image.logical_y_dimension, 1);
	best_phi.Allocate(input_image.logical_x_dimension, input_image.logical_y_dimension, 1);
	best_defocus.Allocate(input_image.logical_x_dimension, input_image.logical_y_dimension, 1);
	best_pixel_size.Allocate(input_image.logical_x_dimension, input_image.logical_y_dimension, 1);
	correlation_pixel_sum_image.Allocate(input_image.logical_x_dimension, input_image.logical_y_dimension, 1);
	correlation_pixel_sum_of_squares_image.Allocate(input_image.logical_x_dimension, input_image.logical_y_dimension, 1);
	double *correlation_pixel_sum = new double[input_image.real_memory_allocated];
	double *correlation_pixel_sum_of_squares = new double[input_image.real_memory_allocated];

	padded_reference.SetToConstant(0.0f);
	max_intensity_projection.SetToConstant(0.0f);
	best_psi.SetToConstant(0.0f);
	best_theta.SetToConstant(0.0f);
	best_phi.SetToConstant(0.0f);
	best_defocus.SetToConstant(0.0f);

	ZeroDoubleArray(correlation_pixel_sum, input_image.real_memory_allocated);
	ZeroDoubleArray(correlation_pixel_sum_of_squares, input_image.real_memory_allocated);

// Some settings for testing
//	padding = 1.0f;
//	ctf_refinement = true;
//	defocus_search_range = 200.0f;
//	defocus_step = 50.0f;

	input_reconstruction.ReadSlices(&input_reconstruction_file, 1, input_reconstruction_file.ReturnNumberOfSlices());
	if (padding != 1.0f)
	{
		input_reconstruction.Resize(input_reconstruction.logical_x_dimension * padding, input_reconstruction.logical_y_dimension * padding, input_reconstruction.logical_z_dimension * padding, input_reconstruction.ReturnAverageOfRealValuesOnEdges());
	}
//	input_reconstruction.ForwardFFT();
	//input_reconstruction.CosineMask(0.1, 0.01, true);
	//input_reconstruction.Whiten();
	//if (first_search_position == 0) input_reconstruction.QuickAndDirtyWriteSlices("/tmp/filter.mrc", 1, input_reconstruction.logical_z_dimension);
//	input_reconstruction.ZeroCentralPixel();
//	input_reconstruction.SwapRealSpaceQuadrants();

	// setup curve

	histogram_step = (histogram_max - histogram_min) / float(histogram_number_of_points);
	histogram_min_scaled = histogram_min / double(sqrt(input_image.logical_x_dimension * input_image.logical_y_dimension));
	histogram_step_scaled = histogram_step / double(sqrt(input_image.logical_x_dimension * input_image.logical_y_dimension));

	histogram_data = new long[histogram_number_of_points];

	for ( int counter = 0; counter < histogram_number_of_points; counter++ )
	{
		histogram_data[counter] = 0;
	}

	CTF input_ctf;
	input_ctf.Init(voltage_kV, spherical_aberration_mm, amplitude_contrast, defocus1, defocus2, defocus_angle, 0.0, 0.0, 0.0, pixel_size, deg_2_rad(phase_shift));

	// assume cube

	current_projection.Allocate(input_reconstruction_file.ReturnXSize(), input_reconstruction_file.ReturnXSize(), false);
	projection_filter.Allocate(input_reconstruction_file.ReturnXSize(), input_reconstruction_file.ReturnXSize(), false);
	template_reconstruction.Allocate(input_reconstruction.logical_x_dimension, input_reconstruction.logical_y_dimension, input_reconstruction.logical_z_dimension, true);
	if (padding != 1.0f) padded_projection.Allocate(input_reconstruction_file.ReturnXSize() * padding, input_reconstruction_file.ReturnXSize() * padding, false);


	// angular step

	if (angular_step <= 0) angular_step = CalculateAngularStep(high_resolution_limit_search, mask_radius_search);
	if (in_plane_angular_step <= 0)
	{
		psi_step = rad_2_deg(pixel_size / mask_radius_search);
		psi_step = 360.0 / int(360.0 / psi_step + 0.5);
	}
	else
	{
		psi_step = in_plane_angular_step;
	}

	//psi_start = psi_step / 2.0 * global_random_number_generator.GetUniformRandom();
	psi_start = 0.0f;
	psi_max = 360.0f;

	//psi_step = 5;

	//wxPrintf("psi_start = %f, psi_max = %f, psi_step = %f\n", psi_start, psi_max, psi_step);

	// search grid

	global_euler_search.InitGrid(my_symmetry, angular_step, 0.0f, 0.0f, psi_max, psi_step, psi_start, pixel_size / high_resolution_limit_search, parameter_map, best_parameters_to_keep);
	wxPrintf("%s",my_symmetry);
	if (my_symmetry.StartsWith("C1")) // TODO 2x check me - w/o this O symm at least is broken
	{
		if (global_euler_search.test_mirror == true) // otherwise the theta max is set to 90.0 and test_mirror is set to true.  However, I don't want to have to test the mirrors.
		{
			global_euler_search.theta_max = 180.0f;
		}
	}

	global_euler_search.CalculateGridSearchPositions(false);


	// for now, I am assuming the MTF has been applied already.
	// work out the filter to just whiten the image..

	whitening_filter.SetupXAxis(0.0, 0.5 * sqrtf(2.0), int((input_image.logical_x_dimension / 2.0 + 1.0) * sqrtf(2.0) + 1.0));
	number_of_terms.SetupXAxis(0.0, 0.5 * sqrtf(2.0), int((input_image.logical_x_dimension / 2.0 + 1.0) * sqrtf(2.0) + 1.0));

	wxDateTime my_time_out;
	wxDateTime my_time_in;

	// remove outliers

	input_image.ReplaceOutliersWithMean(5.0f);
	input_image.ForwardFFT();
	input_image.SwapRealSpaceQuadrants();

	input_image.ZeroCentralPixel();
	input_image.Compute1DPowerSpectrumCurve(&whitening_filter, &number_of_terms);
	whitening_filter.SquareRoot();
	whitening_filter.Reciprocal();
	whitening_filter.MultiplyByConstant(1.0f / whitening_filter.ReturnMaximumValue());

	//whitening_filter.WriteToFile("/tmp/filter.txt");
	input_image.ApplyCurveFilter(&whitening_filter);
	input_image.ZeroCentralPixel();
	input_image.DivideByConstant(sqrtf(input_image.ReturnSumOfSquares()));
	//input_image.QuickAndDirtyWriteSlice("/tmp/white.mrc", 1);
	//exit(-1);

	// count total searches (lazy)

	total_correlation_positions = 0;
	current_correlation_position = 0;

	// if running locally, search over all of them

	if (is_running_locally == true)
	{
		first_search_position = 0;
		last_search_position = global_euler_search.number_of_search_positions - 1;
	}

	for (current_search_position = first_search_position; current_search_position <= last_search_position; current_search_position++)
	{
		//loop over each rotation angle

		for (current_psi = psi_start; current_psi <= psi_max; current_psi += psi_step)
		{
			total_correlation_positions++;
		}
	}

	if (defocus_step <= 0.0)
	{
		defocus_search_range = 0.0f;
		defocus_step = 100.0f;
	}
	total_correlation_positions *= (2 * myroundint(float(defocus_search_range)/float(defocus_step)) + 1);

	number_of_rotations = 0;

	for (current_psi = psi_start; current_psi <= psi_max; current_psi += psi_step)
	{
		number_of_rotations++;
	}

	ProgressBar *my_progress;

	if (is_running_locally == true)
	{
		//Loop over ever search position

		wxPrintf("\nSearching %i positions on the euler sphere.\n", last_search_position - first_search_position, first_search_position, last_search_position);
		wxPrintf("Searching %i rotations per position.\n", number_of_rotations);
		wxPrintf("There are %li correlation positions total.\n\n", total_correlation_positions);

		wxPrintf("Performing Search...\n\n");
		my_progress = new ProgressBar(total_correlation_positions);
	}

//	wxPrintf("Searching %i - %i of %i total positions\n", first_search_position, last_search_position, global_euler_search.number_of_search_positions);
//	wxPrintf("psi_start = %f, psi_max = %f, psi_step = %f\n", psi_start, psi_max, psi_step);

	actual_number_of_ccs_calculated = 0.0;

	wxDateTime 	overall_start;
	wxDateTime 	overall_finish;
	overall_start = wxDateTime::Now();

<<<<<<< HEAD
=======
#ifdef USEGPU

	bool first_gpu_loop = true;
	int nThreads;
	int nGPUs = -1;
	checkCudaErrors(cudaGetDeviceCount(&nGPUs));
	if (factorizable_x*factorizable_y < 2048 * 2048) {nThreads = 5 * nGPUs;}
	else if (factorizable_x*factorizable_y < 4096 * 3072) {nThreads = 3 * nGPUs;}
	else {nThreads = 2 * nGPUs;}

	int minPos = 0;
	int maxPos = last_search_position;
	int incPos = last_search_position / (nThreads);

	TemplateMatchingCore GPU[nThreads];
>>>>>>> d2075ac9





//	wxPrintf("Starting job\n");
	for (size_i = - myroundint(float(pixel_size_search_range)/float(pixel_size_step)); size_i <= myroundint(float(pixel_size_search_range)/float(pixel_size_step)); size_i++)
	{
//		template_reconstruction.CopyFrom(&input_reconstruction);
		input_reconstruction.ChangePixelSize(&template_reconstruction, (pixel_size + float(size_i) * pixel_size_step) / pixel_size, 0.001f, true);
	//	template_reconstruction.ForwardFFT();
		template_reconstruction.ZeroCentralPixel();
		template_reconstruction.SwapRealSpaceQuadrants();

		wxPrintf("First search/ last search position %d/ %d\n",first_search_position, last_search_position);

#ifdef USEGPU
	bool first_gpu_loop = true;
	if (first_gpu_loop)
	{

		omp_set_num_threads(nThreads);
		#pragma omp parallel
		{

			int tIDX = omp_get_thread_num();


			gpuDev.SetGpu(tIDX);

			int t_first_search_position = 0 + (tIDX*incPos);
			int t_last_search_position = (incPos-1) + (tIDX*incPos);

			GPU[tIDX].Init(template_reconstruction, extended_image, current_projection,
							pixel_size_search_range, pixel_size_step, pixel_size,
							defocus_search_range, defocus_step, defocus1, defocus2,
							psi_max, psi_start, psi_step,
							angles, global_euler_search,
							histogram_min_scaled, histogram_step_scaled,histogram_number_of_points,
							t_first_search_position, t_last_search_position);

			wxPrintf("Staring TemplateMatchingCore object %d to work on position range %d-%d\n",tIDX, t_first_search_position, t_last_search_position);

		first_gpu_loop = false;
		}
	}
#endif
		for (defocus_i = - myroundint(float(defocus_search_range)/float(defocus_step)); defocus_i <= myroundint(float(defocus_search_range)/float(defocus_step)); defocus_i++)
		{
			// make the projection filter, which will be CTF * whitening filter
			input_ctf.SetDefocus((defocus1 + float(defocus_i) * defocus_step) / pixel_size, (defocus2 + float(defocus_i) * defocus_step) / pixel_size, deg_2_rad(defocus_angle));
			projection_filter.CalculateCTFImage(input_ctf);
			projection_filter.ApplyCurveFilter(&whitening_filter);

//			projection_filter.QuickAndDirtyWriteSlices("/tmp/projection_filter.mrc",1,projection_filter.logical_z_dimension,true,1.5);
#ifdef USEGPU
//			wxPrintf("\n\n\t\tsizeI defI %d %d\n\n\n", size_i, defocus_i);
			omp_set_num_threads(nThreads);

			#pragma omp parallel firstprivate(projection_filter)
			{
				int tIDX = omp_get_thread_num();
				gpuDev.SetGpu(tIDX);

				GPU[tIDX].RunInnerLoop(projection_filter, size_i, defocus_i, tIDX);



				#pragma omp critical
				{

					// FIXME since these are in this critical section, they should be fine to intialize outside the loop.
					Image mip_buffer; mip_buffer.CopyFrom(&max_intensity_projection);
					Image psi_buffer; psi_buffer.CopyFrom(&max_intensity_projection);
					Image phi_buffer; phi_buffer.CopyFrom(&max_intensity_projection);
					Image theta_buffer; theta_buffer.CopyFrom(&max_intensity_projection);
					Image re_assemble_buffer; 
					if (n_sub_images > 1)
					{
						re_assemble_buffer.CopyFrom(&max_intensity_projection);
						if ( tIDX % 2 == 0)
						{
							// FIXME There will need to be a dependence and re-assembly  prior to proceeding. It might actually make the most sense to actually
							// handle the splitting and re-assembly WITHIN the gpu code. This also would leave the host code much cleaner.
							// Just modify to pass in the coords struct and the original image, and since we make a copy of the input host side
							// image anyway, proceed from there.
						}
						else
						{

						}
								
								


					GPU[tIDX].d_max_intensity_projection.CopyDeviceToHost(mip_buffer, true, false);
					GPU[tIDX].d_best_psi.CopyDeviceToHost(psi_buffer, true, false);
					GPU[tIDX].d_best_phi.CopyDeviceToHost(phi_buffer, true, false);
					GPU[tIDX].d_best_theta.CopyDeviceToHost(theta_buffer, true, false);

					mip_buffer.QuickAndDirtyWriteSlice("/tmp/tmpMipBuffer.mrc",1,1);
					// TODO should prob aggregate these across all workers
				// TODO add a copySum method that allocates a pinned buffer, copies there then sumes into the wanted image.
					Image sum;
					Image sumSq;

					sum.Allocate(input_image.logical_x_dimension, input_image.logical_y_dimension, 1);
					sumSq.Allocate(input_image.logical_x_dimension, input_image.logical_y_dimension, 1);


					sum.SetToConstant(0.0f);
					sumSq.SetToConstant(0.0f);


					GPU[tIDX].d_sum3.CopyDeviceToHost(sum,true,false);
					GPU[tIDX].d_sumSq3.CopyDeviceToHost(sumSq,true,false);


					GPU[tIDX].d_max_intensity_projection.Wait();

					// TODO swap max_padding for explicit padding in x/y and limit calcs to that region.
					pixel_counter = 0;
					for (current_y = 0; current_y < max_intensity_projection.logical_y_dimension; current_y++)
					{
						for (current_x = 0; current_x < max_intensity_projection.logical_x_dimension; current_x++)
						{
							// first mip

							if (mip_buffer.real_values[pixel_counter] > max_intensity_projection.real_values[pixel_counter])
							{
								max_intensity_projection.real_values[pixel_counter] = mip_buffer.real_values[pixel_counter];
								best_psi.real_values[pixel_counter] = psi_buffer.real_values[pixel_counter];
								best_theta.real_values[pixel_counter] = theta_buffer.real_values[pixel_counter];
								best_phi.real_values[pixel_counter] = phi_buffer.real_values[pixel_counter];
								best_defocus.real_values[pixel_counter] = float(defocus_i) * defocus_step;
								best_pixel_size.real_values[pixel_counter] = float(size_i) * pixel_size_step;

							}

							correlation_pixel_sum[pixel_counter] += (double)sum.real_values[pixel_counter];
							correlation_pixel_sum_of_squares[pixel_counter] += (double)sumSq.real_values[pixel_counter];

							pixel_counter++;
						}

						pixel_counter += max_intensity_projection.padding_jump_value;
					}




					GPU[tIDX].histogram.CopyToHostAndAdd(histogram_data);

//					for (int iBin = 0; iBin < histogram_number_of_points; iBin++)
//					{
//						histogram_data[iBin] += GPU[tIDX].h_cummulative_histogram[iBin];
//					}

					current_correlation_position += GPU[tIDX].total_number_of_cccs_calculated;
					actual_number_of_ccs_calculated += GPU[tIDX].total_number_of_cccs_calculated;
				} // end of omp critical block
			} // end of parallel block

			if (is_running_locally == true) my_progress->Update(current_correlation_position);

			if (is_running_locally == false)
			{
				actual_number_of_ccs_calculated++;
				temp_float = current_correlation_position;
				JobResult *temp_result = new JobResult;
				temp_result->SetResult(1, &temp_float);
				AddJobToResultQueue(temp_result);
			}
			continue;

#endif
			for (current_search_position = first_search_position; current_search_position <= last_search_position; current_search_position++)
			{
				//loop over each rotation angle

				//current_rotation = 0;
				for (current_psi = psi_start; current_psi <= psi_max; current_psi += psi_step)
				{

					angles.Init(global_euler_search.list_of_search_parameters[current_search_position][0], global_euler_search.list_of_search_parameters[current_search_position][1], current_psi, 0.0, 0.0);
	//				angles.Init(67.909943, 132.502991, 298.514923, 0.0, 0.0);

					if (padding != 1.0f)
					{
						template_reconstruction.ExtractSlice(padded_projection, angles, 1.0f, false);
						padded_projection.SwapRealSpaceQuadrants();
						padded_projection.BackwardFFT();
						padded_projection.ClipInto(&current_projection);
						current_projection.ForwardFFT();
					}
					else
					{
						template_reconstruction.ExtractSlice(current_projection, angles, 1.0f, false);
						current_projection.SwapRealSpaceQuadrants();
					}
					//if (first_search_position == 0) current_projection.QuickAndDirtyWriteSlice("/tmp/small_proj_nofilter.mrc", 1);

					current_projection.MultiplyPixelWise(projection_filter);

					//if (first_search_position == 0) projection_filter.QuickAndDirtyWriteSlice("/tmp/projection_filter.mrc", 1);
					//if (first_search_position == 0) current_projection.QuickAndDirtyWriteSlice("/tmp/small_proj_afterfilter.mrc", 1);

					//current_projection.ZeroCentralPixel();
					//current_projection.DivideByConstant(sqrt(current_projection.ReturnSumOfSquares()));
					current_projection.BackwardFFT();
					//current_projection.ReplaceOutliersWithMean(6.0f);

					// find the pixel with the largest absolute density, and shift it to the centre

				/*	pixel_counter = 0;
					int best_x;
					int best_y;
					float max_value = -FLT_MAX;

					for ( int y = 0; y < current_projection.logical_y_dimension; y ++ )
					{
						for ( int x = 0; x < current_projection.logical_x_dimension; x ++ )
						{
							if (fabsf(current_projection.real_values[pixel_counter]) > max_value)
							{
								max_value = fabsf(current_projection.real_values[pixel_counter]);
								best_x = x - current_projection.physical_address_of_box_center_x;
								best_y = y - current_projection.physical_address_of_box_center_y;;
							}
							pixel_counter++;
						}
						pixel_counter += current_projection.padding_jump_value;
					}

					current_projection.RealSpaceIntegerShift(best_x, best_y, 0);
	*/
					///


					current_projection.AddConstant(-current_projection.ReturnAverageOfRealValuesOnEdges());


					variance = current_projection.ReturnSumOfSquares() * current_projection.number_of_real_space_pixels / padded_reference.number_of_real_space_pixels \
							- powf(current_projection.ReturnAverageOfRealValues() * current_projection.number_of_real_space_pixels / padded_reference.number_of_real_space_pixels, 2);
					current_projection.DivideByConstant(sqrtf(variance));
					current_projection.ClipIntoLargerRealSpace2D(&padded_reference);

					padded_reference.ForwardFFT();
					padded_reference.ZeroCentralPixel();
//					padded_reference.DivideByConstant(sqrtf(variance));

					//if (first_search_position == 0)  padded_reference.QuickAndDirtyWriteSlice("/tmp/proj.mrc", 1);

#ifdef MKL
					// Use the MKL
					vmcMulByConj(padded_reference.real_memory_allocated/2,reinterpret_cast <MKL_Complex8 *> (input_image.complex_values),reinterpret_cast <MKL_Complex8 *> (padded_reference.complex_values),reinterpret_cast <MKL_Complex8 *> (padded_reference.complex_values),VML_EP|VML_FTZDAZ_ON|VML_ERRMODE_IGNORE);
#else
					for (pixel_counter = 0; pixel_counter < padded_reference.real_memory_allocated / 2; pixel_counter ++)
					{
						padded_reference.complex_values[pixel_counter] = conj(padded_reference.complex_values[pixel_counter]) * input_image.complex_values[pixel_counter];
					}
#endif

					//padded_reference.MultiplyByConstant(sqrtf(max_intensity_projection.logical_x_dimension * max_intensity_projection.logical_y_dimension));
					padded_reference.BackwardFFT();
//					wxPrintf("Done with BackwardFFT\n");

					// REMOVE THIS
					//padded_reference.SubtractImage(&average_value_image);
				//	padded_reference.DividePixelWise(variance_image);

					//padded_reference.RealSpaceIntegerShift(-best_x, -best_y, 0);
//					if (first_search_position == 0) padded_reference.QuickAndDirtyWriteSlice("/tmp/cc.mrc", 1);

					//exit(-1);
					//padded_reference.SwapRealSpaceQuadrants();

					// update mip, and histogram..

					pixel_counter = 0;

					for (current_y = 0; current_y < max_intensity_projection.logical_y_dimension; current_y++)
					{
						for (current_x = 0; current_x < max_intensity_projection.logical_x_dimension; current_x++)
						{
							// first mip

							if (padded_reference.real_values[pixel_counter] > max_intensity_projection.real_values[pixel_counter])
							{
								max_intensity_projection.real_values[pixel_counter] = padded_reference.real_values[pixel_counter];
								best_psi.real_values[pixel_counter] = current_psi;
								best_theta.real_values[pixel_counter] = global_euler_search.list_of_search_parameters[current_search_position][1];
								best_phi.real_values[pixel_counter] = global_euler_search.list_of_search_parameters[current_search_position][0];
								best_defocus.real_values[pixel_counter] = float(defocus_i) * defocus_step;
								best_pixel_size.real_values[pixel_counter] = float(size_i) * pixel_size_step;
//								if (size_i != 0) wxPrintf("size_i = %i\n", size_i);
							}

							// histogram

							current_bin = int(double((padded_reference.real_values[pixel_counter]) - histogram_min_scaled) / histogram_step_scaled);
							//current_bin = int(double((padded_reference.real_values[pixel_counter]) - histogram_min) / histogram_step);

							if (current_bin >= 0 && current_bin <= histogram_number_of_points)
							{
								histogram_data[current_bin] += 1;
							}

							pixel_counter++;
						}

						pixel_counter+=padded_reference.padding_jump_value;
					}


//					correlation_pixel_sum.AddImage(&padded_reference);
					for (pixel_counter = 0; pixel_counter <  padded_reference.real_memory_allocated; pixel_counter++)
					{
						correlation_pixel_sum[pixel_counter] += padded_reference.real_values[pixel_counter];
					}
					padded_reference.SquareRealValues();
//					correlation_pixel_sum_of_squares.AddImage(&padded_reference);
					for (pixel_counter = 0; pixel_counter <  padded_reference.real_memory_allocated; pixel_counter++)
					{
						correlation_pixel_sum_of_squares[pixel_counter] += padded_reference.real_values[pixel_counter];
					}

					//max_intensity_projection.QuickAndDirtyWriteSlice("/tmp/mip.mrc", 1);

					current_projection.is_in_real_space = false;
					padded_reference.is_in_real_space = true;

					current_correlation_position++;
					if (is_running_locally == true) my_progress->Update(current_correlation_position);

					if (is_running_locally == false)
					{
						actual_number_of_ccs_calculated++;
						temp_float = current_correlation_position;
						JobResult *temp_result = new JobResult;
						temp_result->SetResult(1, &temp_float);
						AddJobToResultQueue(temp_result);
					}
				}
			}
		}
	}

	wxPrintf("\n\n\tTimings: Overall: %s\n",(wxDateTime::Now()-overall_start).Format());


#ifdef USEGPU


	// I don't like this solution. The whole padding operation really makes a mess of the code. Be smarter. FIXME
	for (pixel_counter = 0; pixel_counter <  input_image.real_memory_allocated; pixel_counter++)
	{
		correlation_pixel_sum_image.real_values[pixel_counter] = (float)correlation_pixel_sum[pixel_counter];
		correlation_pixel_sum_of_squares_image.real_values[pixel_counter] = (float)correlation_pixel_sum_of_squares[pixel_counter];
	}
<<<<<<< HEAD
	correlation_pixel_sum_image.QuickAndDirtyWriteSlice("/tmp/SumImg.mrc",1,1);
	correlation_pixel_sum_of_squares_image.QuickAndDirtyWriteSlice("/tmp/SumImgSq.mrc",1,1);
=======

>>>>>>> d2075ac9

#endif




	if (is_running_locally == true)
	{
		delete my_progress;

		// scale images..

		temp_double = sqrt(max_intensity_projection.logical_x_dimension * max_intensity_projection.logical_y_dimension);
		for (pixel_counter = 0; pixel_counter <  input_image.real_memory_allocated; pixel_counter++)
		{

//			correlation_pixel_sum.real_values[pixel_counter] /= float(total_correlation_positions);
//			correlation_pixel_sum_of_squares.real_values[pixel_counter] = correlation_pixel_sum_of_squares.real_values[pixel_counter] / float(total_correlation_positions) - powf(correlation_pixel_sum.real_values[pixel_counter], 2);
//			if (correlation_pixel_sum_of_squares.real_values[pixel_counter] > 0.0f)
//			{
//				correlation_pixel_sum_of_squares.real_values[pixel_counter] = sqrtf(correlation_pixel_sum_of_squares.real_values[pixel_counter]) * sqrtf(correlation_pixel_sum.logical_x_dimension * correlation_pixel_sum.logical_y_dimension);
//			}
//			else correlation_pixel_sum_of_squares.real_values[pixel_counter] = 0.0f;
			correlation_pixel_sum[pixel_counter] /= float(total_correlation_positions);
			correlation_pixel_sum_of_squares[pixel_counter] = correlation_pixel_sum_of_squares[pixel_counter] / float(total_correlation_positions) - powf(correlation_pixel_sum[pixel_counter], 2);
			if (correlation_pixel_sum_of_squares[pixel_counter] > 0.0f)
			{
				correlation_pixel_sum_of_squares[pixel_counter] = sqrtf(correlation_pixel_sum_of_squares[pixel_counter]) * sqrtf(input_image.logical_x_dimension * input_image.logical_y_dimension);
			}
			else correlation_pixel_sum_of_squares[pixel_counter] = 0.0f;
			correlation_pixel_sum[pixel_counter] *= temp_double;

		}


		max_intensity_projection.MultiplyByConstant(sqrtf(max_intensity_projection.logical_x_dimension * max_intensity_projection.logical_y_dimension));
//		correlation_pixel_sum.MultiplyByConstant(sqrtf(max_intensity_projection.logical_x_dimension * max_intensity_projection.logical_y_dimension));
//		correlation_pixel_sum_of_squares.MultiplyByConstant(max_intensity_projection.logical_x_dimension * max_intensity_projection.logical_y_dimension);

		// we need to quadrant swap the images, also shift them, with an extra pixel shift.  This is because I take the conjugate of the input image, not the reference..



//		max_intensity_projection.InvertPixelOrder();
//		max_intensity_projection.SwapRealSpaceQuadrants();


//		best_psi.InvertPixelOrder();
//		best_psi.SwapRealSpaceQuadrants();

//		best_theta.InvertPixelOrder();
//		best_theta.SwapRealSpaceQuadrants();

//		best_phi.InvertPixelOrder();
//		best_phi.SwapRealSpaceQuadrants();

//		best_defocus.InvertPixelOrder();
//		best_defocus.SwapRealSpaceQuadrants();

//		correlation_pixel_sum.InvertPixelOrder();
//		correlation_pixel_sum.SwapRealSpaceQuadrants();

//		correlation_pixel_sum_of_squares.InvertPixelOrder();
//		correlation_pixel_sum_of_squares.SwapRealSpaceQuadrants();



		// calculate the expected threshold (from peter's paper)

		expected_threshold = sqrtf(2.0f)*cisTEM_erfcinv((2.0f*(1))/((original_input_image_x * original_input_image_y * double(total_correlation_positions))));

		// write out images..

//		wxPrintf("\nPeak at %g, %g : %g\n", max_intensity_projection.FindPeakWithIntegerCoordinates().x, max_intensity_projection.FindPeakWithIntegerCoordinates().y, max_intensity_projection.FindPeakWithIntegerCoordinates().value);
//		wxPrintf("Sigma = %g, ratio = %g\n", sqrtf(max_intensity_projection.ReturnVarianceOfRealValues()), max_intensity_projection.FindPeakWithIntegerCoordinates().value / sqrtf(max_intensity_projection.ReturnVarianceOfRealValues()));

		temp_image.CopyFrom(&max_intensity_projection);
		temp_image.Resize(original_input_image_x, original_input_image_y, 1, temp_image.ReturnAverageOfRealValuesOnEdges());
		temp_image.QuickAndDirtyWriteSlice(mip_output_file.ToStdString(), 1, true, pixel_size);
//		max_intensity_projection.SubtractImage(&correlation_pixel_sum);
		for (pixel_counter = 0; pixel_counter <  input_image.real_memory_allocated; pixel_counter++)
		{
			max_intensity_projection.real_values[pixel_counter] -= correlation_pixel_sum[pixel_counter];
			if (correlation_pixel_sum_of_squares[pixel_counter] > 0.0f)
			{
				max_intensity_projection.real_values[pixel_counter] /= correlation_pixel_sum_of_squares[pixel_counter];
			}
			else max_intensity_projection.real_values[pixel_counter] = 0.0f;
			correlation_pixel_sum_image.real_values[pixel_counter] = correlation_pixel_sum[pixel_counter];
			correlation_pixel_sum_of_squares_image.real_values[pixel_counter] = correlation_pixel_sum_of_squares[pixel_counter];
		}
//		max_intensity_projection.DividePixelWise(correlation_pixel_sum_of_squares);
		max_intensity_projection.Resize(original_input_image_x, original_input_image_y, 1, max_intensity_projection.ReturnAverageOfRealValuesOnEdges());
		max_intensity_projection.QuickAndDirtyWriteSlice(scaled_mip_output_file.ToStdString(), 1, true, pixel_size);


		correlation_pixel_sum_image.Resize(original_input_image_x, original_input_image_y, 1, correlation_pixel_sum_image.ReturnAverageOfRealValuesOnEdges());
		correlation_pixel_sum_image.QuickAndDirtyWriteSlice(correlation_average_output_file.ToStdString(), 1, true, pixel_size);
		correlation_pixel_sum_of_squares_image.Resize(original_input_image_x, original_input_image_y, 1, correlation_pixel_sum_of_squares_image.ReturnAverageOfRealValuesOnEdges());
		correlation_pixel_sum_of_squares_image.QuickAndDirtyWriteSlice(correlation_variance_output_file.ToStdString(), 1, true, pixel_size);
		best_psi.Resize(original_input_image_x, original_input_image_y, 1, 0.0f);
		best_psi.QuickAndDirtyWriteSlice(best_psi_output_file.ToStdString(), 1, true, pixel_size);
		best_theta.Resize(original_input_image_x, original_input_image_y, 1, 0.0f);
		best_theta.QuickAndDirtyWriteSlice(best_theta_output_file.ToStdString(), 1, true, pixel_size);
		best_phi.Resize(original_input_image_x, original_input_image_y, 1, 0.0f);
		best_phi.QuickAndDirtyWriteSlice(best_phi_output_file.ToStdString(), 1, true, pixel_size);
		best_defocus.Resize(original_input_image_x, original_input_image_y, 1, 0.0f);
		best_defocus.QuickAndDirtyWriteSlice(best_defocus_output_file.ToStdString(), 1, true, pixel_size);
		best_pixel_size.Resize(original_input_image_x, original_input_image_y, 1, 0.0f);
		best_pixel_size.QuickAndDirtyWriteSlice(best_pixel_size_output_file.ToStdString(), 1, true, pixel_size);

		// write out histogram..

		temp_float = histogram_min + (histogram_step / 2.0f); // start position
		NumericTextFile histogram_file(output_histogram_file, OPEN_TO_WRITE, 4);

		double *expected_survival_histogram = new double[histogram_number_of_points];
		double *survival_histogram = new double[histogram_number_of_points];
		ZeroDoubleArray(survival_histogram, histogram_number_of_points);

		for (int line_counter = 0; line_counter <= histogram_number_of_points; line_counter++)
		{
				expected_survival_histogram[line_counter] = (erfc((temp_float + histogram_step * float(line_counter))/sqrtf(2.0f))/2.0f)*(original_input_image_x * original_input_image_y * float(total_correlation_positions));
		}

		survival_histogram[histogram_number_of_points - 1] = histogram_data[histogram_number_of_points - 1];

		for (int line_counter = histogram_number_of_points - 2; line_counter >= 0 ; line_counter--)
		{
			survival_histogram[line_counter] = survival_histogram[line_counter + 1] + histogram_data[line_counter];
		}

		histogram_file.WriteCommentLine("Expected threshold = %.2f\n", expected_threshold);
		histogram_file.WriteCommentLine("SNR, histogram, survival histogram, random survival histogram");

		for (int line_counter = 0; line_counter < histogram_number_of_points; line_counter++)
		{
			temp_double_array[0] = temp_float + histogram_step * float(line_counter);
			temp_double_array[1] = histogram_data[line_counter];
			temp_double_array[2] = survival_histogram[line_counter];
			temp_double_array[3] = expected_survival_histogram[line_counter];
			histogram_file.WriteLine(temp_double_array);
		}

		histogram_file.Close();

		// memory cleanup

		delete [] survival_histogram;
		delete [] expected_survival_histogram;
	}
	else
	{
		// send back the final images to master (who should merge them, and send to the gui)

		long result_array_counter;
		long number_of_result_floats = 7; // first float is x size, 2nd is y size of images, 3rd is number allocated, 4th  float is number of doubles in the histogram
		long pixel_counter;
		float *pointer_to_histogram_data;

		pointer_to_histogram_data = (float *) histogram_data;

<<<<<<< HEAD
		max_intensity_projection.Resize(original_input_image_x, original_input_image_y, 1, 0.0f);// max_intensity_projection.ReturnAverageOfRealValuesOnEdges());
		correlation_pixel_sum_image.Resize(original_input_image_x, original_input_image_y, 1, 0.0f);//correlation_pixel_sum_image.ReturnAverageOfRealValuesOnEdges());
		correlation_pixel_sum_of_squares_image.Resize(original_input_image_x, original_input_image_y, 1,0.0f);// correlation_pixel_sum_of_squares_image.ReturnAverageOfRealValuesOnEdges());
=======
		max_intensity_projection.Resize(original_input_image_x, original_input_image_y, 1, 0.0f);
		correlation_pixel_sum_image.Resize(original_input_image_x, original_input_image_y, 1, 0.0f);
		correlation_pixel_sum_of_squares_image.Resize(original_input_image_x, original_input_image_y, 1, 0.0f);
>>>>>>> d2075ac9
		best_psi.Resize(original_input_image_x, original_input_image_y, 1, 0.0f);
		best_theta.Resize(original_input_image_x, original_input_image_y, 1, 0.0f);
		best_phi.Resize(original_input_image_x, original_input_image_y, 1, 0.0f);
		best_defocus.Resize(original_input_image_x, original_input_image_y, 1, 0.0f);
		best_pixel_size.Resize(original_input_image_x, original_input_image_y, 1, 0.0f);

		// Make sure there is enough space allocated for all results
		number_of_result_floats += max_intensity_projection.real_memory_allocated * 8;
		number_of_result_floats += histogram_number_of_points * 2; // long for the y

		float *result = new float[number_of_result_floats];
		result[0] = max_intensity_projection.logical_x_dimension;
		result[1] = max_intensity_projection.logical_y_dimension;
		result[2] = max_intensity_projection.real_memory_allocated;
		result[3] = histogram_number_of_points;
		result[4] = actual_number_of_ccs_calculated;
		result[5] = original_input_image_x;
		result[6] = original_input_image_y;

		result_array_counter = 7;

		for (pixel_counter = 0; pixel_counter < max_intensity_projection.real_memory_allocated; pixel_counter++)
		{
			result[result_array_counter] = max_intensity_projection.real_values[pixel_counter];
			result_array_counter++;
		}

		for (pixel_counter = 0; pixel_counter < max_intensity_projection.real_memory_allocated; pixel_counter++)
		{
			result[result_array_counter] = best_psi.real_values[pixel_counter];
			result_array_counter++;
		}


		for (pixel_counter = 0; pixel_counter < max_intensity_projection.real_memory_allocated; pixel_counter++)
		{
			result[result_array_counter] = best_theta.real_values[pixel_counter];
			result_array_counter++;
		}


		for (pixel_counter = 0; pixel_counter < max_intensity_projection.real_memory_allocated; pixel_counter++)
		{
			result[result_array_counter] = best_phi.real_values[pixel_counter];
			result_array_counter++;
		}


		for (pixel_counter = 0; pixel_counter < max_intensity_projection.real_memory_allocated; pixel_counter++)
		{
			result[result_array_counter] = best_defocus.real_values[pixel_counter];
			result_array_counter++;
		}


		for (pixel_counter = 0; pixel_counter < max_intensity_projection.real_memory_allocated; pixel_counter++)
		{
			result[result_array_counter] = best_pixel_size.real_values[pixel_counter];
			result_array_counter++;
		}


		for (pixel_counter = 0; pixel_counter < max_intensity_projection.real_memory_allocated; pixel_counter++)
		{
#ifdef USEGPU
			result[result_array_counter] = correlation_pixel_sum_image.real_values[pixel_counter];
#else
			result[result_array_counter] = correlation_pixel_sum[pixel_counter];
#endif
			result_array_counter++;
		}


		for (pixel_counter = 0; pixel_counter < max_intensity_projection.real_memory_allocated; pixel_counter++)
		{
#ifdef USEGPU
			result[result_array_counter] = correlation_pixel_sum_of_squares_image.real_values[pixel_counter];
#else
			result[result_array_counter] = correlation_pixel_sum_of_squares[pixel_counter];
#endif
			result_array_counter++;
		}


		for (pixel_counter = 0; pixel_counter < histogram_number_of_points * 2; pixel_counter++)
		{
			result[result_array_counter] = 	pointer_to_histogram_data[pixel_counter];
			result_array_counter++;
		}

		SendProgramDefinedResultToMaster(result, number_of_result_floats, image_number_for_gui, number_of_jobs_per_image_in_gui);
	}

	delete [] histogram_data;

	if (is_running_locally == true)
	{
		wxPrintf("\nMatch Template: Normal termination\n");
		wxDateTime finish_time = wxDateTime::Now();
		wxPrintf("Total Run Time : %s\n\n", finish_time.Subtract(start_time).Format("%Hh:%Mm:%Ss"));
	}



	return true;
}

void MatchTemplateApp::MasterHandleProgramDefinedResult(float *result_array, long array_size, int result_number, int number_of_expected_results)
{
	// do we have this image number already?

	bool need_a_new_result = true;
	int array_location = -1;
	long pixel_counter;

	wxPrintf("Master Handling result for image %i..", result_number);

	for (int result_counter = 0; result_counter < aggregated_results.GetCount(); result_counter++)
	{
		if (aggregated_results[result_counter].image_number == result_number)
		{
			aggregated_results[result_counter].AddResult(result_array, array_size, result_number, number_of_expected_results);
			need_a_new_result = false;
			array_location = result_counter;
			wxPrintf("Found array location for image %i, at %i\n", result_number, array_location);
			break;
		}
	}

	if (need_a_new_result == true) // we aren't collecting data for this result yet.. start
	{
		AggregatedTemplateResult result_to_add;
		aggregated_results.Add(result_to_add);
		aggregated_results[aggregated_results.GetCount() - 1].image_number = result_number;
		aggregated_results[aggregated_results.GetCount() - 1].AddResult(result_array, array_size, result_number, number_of_expected_results);
		array_location = aggregated_results.GetCount() - 1;
		wxPrintf("Adding new result to array for image %i, at %i\n", result_number, array_location);
	}

	// did this complete a result?

	if (aggregated_results[array_location].number_of_received_results == number_of_expected_results) // we should be done for this image
	{
		// TODO send the result back to the GUI, for now hack mode to save the files to the directory..

		wxString directory_for_writing_results = current_job_package.jobs[0].arguments[37].ReturnStringArgument();

//		wxPrintf("temp x, y, n, resize x, y = %i %i %i %i %i \n", int(aggregated_results[array_location].collated_data_array[0]), \
//			int(aggregated_results[array_location].collated_data_array[1]), int(result_array[2]), int(result_array[5]), int(result_array[6]));
		Image temp_image;
		temp_image.Allocate(int(aggregated_results[array_location].collated_data_array[0]), int(aggregated_results[array_location].collated_data_array[1]), true);

		for (pixel_counter = 0; pixel_counter <  int(result_array[2]); pixel_counter++)
		{
			temp_image.real_values[pixel_counter] = aggregated_results[array_location].collated_mip_data[pixel_counter];
		}

		temp_image.MultiplyByConstant(sqrtf(temp_image.logical_x_dimension * temp_image.logical_y_dimension));
//		wxPrintf("writing to %s/n", wxString::Format("%s/mip.mrc\n", directory_for_writing_results));
		temp_image.Resize(int(result_array[5]), int(result_array[6]), 1, temp_image.ReturnAverageOfRealValuesOnEdges());
		temp_image.QuickAndDirtyWriteSlice(wxString::Format("%s/mip.mrc", directory_for_writing_results).ToStdString(), aggregated_results[array_location].image_number);
		temp_image.Deallocate();

		// psi

		temp_image.Allocate(int(aggregated_results[array_location].collated_data_array[0]), int(aggregated_results[array_location].collated_data_array[1]), true);
		for (pixel_counter = 0; pixel_counter <  int(result_array[2]); pixel_counter++)
		{
			temp_image.real_values[pixel_counter] = aggregated_results[array_location].collated_psi_data[pixel_counter];
		}

		temp_image.Resize(int(result_array[5]), int(result_array[6]), 1, 0.0f);
		temp_image.QuickAndDirtyWriteSlice(wxString::Format("%s/psi.mrc", directory_for_writing_results).ToStdString(), aggregated_results[array_location].image_number);
		temp_image.Deallocate();

		//theta

		temp_image.Allocate(int(aggregated_results[array_location].collated_data_array[0]), int(aggregated_results[array_location].collated_data_array[1]), true);
		for (pixel_counter = 0; pixel_counter <  int(result_array[2]); pixel_counter++)
		{
			temp_image.real_values[pixel_counter] = aggregated_results[array_location].collated_theta_data[pixel_counter];
		}

		temp_image.Resize(int(result_array[5]), int(result_array[6]), 1, 0.0f);
		temp_image.QuickAndDirtyWriteSlice(wxString::Format("%s/theta.mrc", directory_for_writing_results).ToStdString(), aggregated_results[array_location].image_number);
		temp_image.Deallocate();

		// phi

		temp_image.Allocate(int(aggregated_results[array_location].collated_data_array[0]), int(aggregated_results[array_location].collated_data_array[1]), true);
		for (pixel_counter = 0; pixel_counter <  int(result_array[2]); pixel_counter++)
		{
			temp_image.real_values[pixel_counter] = aggregated_results[array_location].collated_phi_data[pixel_counter];
		}

		temp_image.Resize(int(result_array[5]), int(result_array[6]), 1, 0.0f);
		temp_image.QuickAndDirtyWriteSlice(wxString::Format("%s/phi.mrc", directory_for_writing_results).ToStdString(), aggregated_results[array_location].image_number);
		temp_image.Deallocate();

		// defocus

		temp_image.Allocate(int(aggregated_results[array_location].collated_data_array[0]), int(aggregated_results[array_location].collated_data_array[1]), true);
		for (pixel_counter = 0; pixel_counter <  int(result_array[2]); pixel_counter++)
		{
			temp_image.real_values[pixel_counter] = aggregated_results[array_location].collated_defocus_data[pixel_counter];
		}

		temp_image.Resize(int(result_array[5]), int(result_array[6]), 1, 0.0f);
		temp_image.QuickAndDirtyWriteSlice(wxString::Format("%s/defocus.mrc", directory_for_writing_results).ToStdString(), aggregated_results[array_location].image_number);
		temp_image.Deallocate();

		// pixel size

		temp_image.Allocate(int(aggregated_results[array_location].collated_data_array[0]), int(aggregated_results[array_location].collated_data_array[1]), true);
		for (pixel_counter = 0; pixel_counter <  int(result_array[2]); pixel_counter++)
		{
			temp_image.real_values[pixel_counter] = aggregated_results[array_location].collated_pixel_size_data[pixel_counter];
		}

		temp_image.Resize(int(result_array[5]), int(result_array[6]), 1, 0.0f);
		temp_image.QuickAndDirtyWriteSlice(wxString::Format("%s/pixel_size.mrc", directory_for_writing_results).ToStdString(), aggregated_results[array_location].image_number);
		temp_image.Deallocate();

		// do the scaling..

		temp_image.Allocate(int(aggregated_results[array_location].collated_data_array[0]), int(aggregated_results[array_location].collated_data_array[1]), true);
		for (pixel_counter = 0; pixel_counter <  int(result_array[2]); pixel_counter++)
		{
			aggregated_results[array_location].collated_pixel_sums[pixel_counter] /= aggregated_results[array_location].total_number_of_ccs;
			aggregated_results[array_location].collated_pixel_square_sums[pixel_counter] = aggregated_results[array_location].collated_pixel_square_sums[pixel_counter] / aggregated_results[array_location].total_number_of_ccs - powf(aggregated_results[array_location].collated_pixel_sums[pixel_counter], 2);
			if (aggregated_results[array_location].collated_pixel_square_sums[pixel_counter] > 0.0f)
			{
				aggregated_results[array_location].collated_pixel_square_sums[pixel_counter] = sqrtf(aggregated_results[array_location].collated_pixel_square_sums[pixel_counter])	* sqrtf(temp_image.logical_x_dimension * temp_image.logical_y_dimension);
				aggregated_results[array_location].collated_mip_data[pixel_counter] = (aggregated_results[array_location].collated_mip_data[pixel_counter] - aggregated_results[array_location].collated_pixel_sums[pixel_counter]) / aggregated_results[array_location].collated_pixel_square_sums[pixel_counter];
			}
			else
			{
				aggregated_results[array_location].collated_pixel_square_sums[pixel_counter] = 0.0f;
				aggregated_results[array_location].collated_mip_data[pixel_counter] = 0.0f;
			}
		}

		for (pixel_counter = 0; pixel_counter <  int(result_array[2]); pixel_counter++)
		{
			temp_image.real_values[pixel_counter] = aggregated_results[array_location].collated_mip_data[pixel_counter];
		}

		temp_image.MultiplyByConstant(sqrtf(temp_image.logical_x_dimension * temp_image.logical_y_dimension));
		temp_image.Resize(int(result_array[5]), int(result_array[6]), 1, temp_image.ReturnAverageOfRealValuesOnEdges());
		temp_image.QuickAndDirtyWriteSlice(wxString::Format("%s/scaled_mip.mrc", directory_for_writing_results).ToStdString(), aggregated_results[array_location].image_number);
		temp_image.Deallocate();

		// sums

		temp_image.Allocate(int(aggregated_results[array_location].collated_data_array[0]), int(aggregated_results[array_location].collated_data_array[1]), true);
		for (pixel_counter = 0; pixel_counter <  int(result_array[2]); pixel_counter++)
		{
			temp_image.real_values[pixel_counter] = aggregated_results[array_location].collated_pixel_sums[pixel_counter];
		}

		temp_image.Resize(int(result_array[5]), int(result_array[6]), 1, temp_image.ReturnAverageOfRealValuesOnEdges());
		temp_image.QuickAndDirtyWriteSlice(wxString::Format("%s/sums.mrc", directory_for_writing_results).ToStdString(), aggregated_results[array_location].image_number);
		temp_image.Deallocate();

		// square sums

		temp_image.Allocate(int(aggregated_results[array_location].collated_data_array[0]), int(aggregated_results[array_location].collated_data_array[1]), true);
		for (pixel_counter = 0; pixel_counter <  int(result_array[2]); pixel_counter++)
		{
			temp_image.real_values[pixel_counter] = aggregated_results[array_location].collated_pixel_square_sums[pixel_counter];
		}

		//temp_image.MultiplyByConstant(sqrtf(temp_image.logical_x_dimension * temp_image.logical_y_dimension));

		temp_image.Resize(int(result_array[5]), int(result_array[6]), 1, temp_image.ReturnAverageOfRealValuesOnEdges());
		temp_image.QuickAndDirtyWriteSlice(wxString::Format("%s/square_sums.mrc", directory_for_writing_results).ToStdString(), aggregated_results[array_location].image_number);
		temp_image.Deallocate();

		/// histogram

		float histogram_step = (histogram_max - histogram_min) / float(histogram_number_of_points);
		float temp_float = histogram_min + (histogram_step / 2.0f); // start position
		NumericTextFile histogram_file(wxString::Format("%s/histogram_%i.txt", directory_for_writing_results, myroundint(aggregated_results[array_location].image_number)), OPEN_TO_WRITE, 4);

		double *expected_survival_histogram = new double[histogram_number_of_points];
		double *survival_histogram = new double[histogram_number_of_points];

		float expected_threshold;

		double temp_double_array[5];

		ZeroDoubleArray(survival_histogram, histogram_number_of_points);
		survival_histogram[histogram_number_of_points - 1] = aggregated_results[array_location].collated_histogram_data[histogram_number_of_points - 1];

		for (int line_counter = histogram_number_of_points - 2; line_counter >= 0 ; line_counter--)
		{
			survival_histogram[line_counter] = survival_histogram[line_counter + 1] + aggregated_results[array_location].collated_histogram_data[line_counter];
		}

		for (int line_counter = 0; line_counter <= histogram_number_of_points; line_counter++)
		{
			expected_survival_histogram[line_counter] = (erfc((temp_float + histogram_step * float(line_counter))/sqrtf(2.0f))/2.0f)*(aggregated_results[array_location].collated_data_array[0] * aggregated_results[array_location].collated_data_array[1] * aggregated_results[array_location].total_number_of_ccs);
		}

		expected_threshold = sqrtf(2.0f)*cisTEM_erfcinv((2.0f*(1))/(((original_input_image_x * original_input_image_y * aggregated_results[array_location].total_number_of_ccs))));

		histogram_file.WriteCommentLine("Expected threshold = %.2f\n", expected_threshold);
		histogram_file.WriteCommentLine("histogram, expected histogram, survival histogram, expected survival histogram");

		for (int line_counter = 0; line_counter < histogram_number_of_points; line_counter++)
		{
			temp_double_array[0] = temp_float + histogram_step * float(line_counter);
			temp_double_array[1] = aggregated_results[array_location].collated_histogram_data[line_counter];
			temp_double_array[2] = survival_histogram[line_counter];
			temp_double_array[3] = expected_survival_histogram[line_counter];
			histogram_file.WriteLine(temp_double_array);
		}

		histogram_file.Close();


		// this should be done now.. so delete it

		aggregated_results.RemoveAt(array_location);
		delete [] expected_survival_histogram;
		delete [] survival_histogram;

	}
}

AggregatedTemplateResult::AggregatedTemplateResult()
{
	image_number = -1;
	number_of_received_results = 0;
	total_number_of_ccs = 0.0f;

	collated_data_array = NULL;
	collated_mip_data = NULL;
	collated_psi_data = NULL;
	collated_theta_data = NULL;
	collated_phi_data = NULL;
	collated_defocus_data = NULL;
	collated_pixel_size_data = NULL;
	collated_pixel_sums = NULL;
	collated_pixel_square_sums = NULL;
	collated_histogram_data = NULL;
}

AggregatedTemplateResult::~AggregatedTemplateResult()
{
	if (collated_data_array != NULL) delete [] collated_data_array;

}

void AggregatedTemplateResult::AddResult(float *result_array, long array_size, int result_number, int number_of_expected_results)
{
	if (collated_data_array == NULL)
	{
		collated_data_array = new float[array_size];
		ZeroFloatArray(collated_data_array, array_size);
		number_of_received_results = 0;
		total_number_of_ccs = 0.0f;

		// nasty..

		collated_mip_data = &collated_data_array[4];
		collated_psi_data = &collated_data_array[4 + int(result_array[2])];
		collated_theta_data = &collated_data_array[4 + int(result_array[2]) + int(result_array[2])];
		collated_phi_data = &collated_data_array[4  + int(result_array[2]) + int(result_array[2]) + int(result_array[2])];
		collated_defocus_data = &collated_data_array[4  + int(result_array[2]) + int(result_array[2]) + int(result_array[2]) + int(result_array[2])];
		collated_pixel_size_data = &collated_data_array[4  + int(result_array[2]) + int(result_array[2]) + int(result_array[2]) + int(result_array[2]) + int(result_array[2])];
		collated_pixel_sums = &collated_data_array[4  + int(result_array[2]) + int(result_array[2]) + int(result_array[2]) + int(result_array[2]) + int(result_array[2]) + int(result_array[2])];
		collated_pixel_square_sums = &collated_data_array[4  + int(result_array[2]) + int(result_array[2]) + int(result_array[2]) + int(result_array[2]) + int(result_array[2]) + int(result_array[2]) + int(result_array[2])];

		collated_histogram_data = (long *) &collated_data_array[4  + int(result_array[2]) + int(result_array[2]) + int(result_array[2]) + int(result_array[2]) + int(result_array[2]) + int(result_array[2]) + int(result_array[2]) + int(result_array[2])];

		collated_data_array[0] = result_array[0];
		collated_data_array[1] = result_array[1];
		collated_data_array[2] = result_array[2];
		collated_data_array[3] = result_array[3];
	}

	total_number_of_ccs += result_array[4];


	float *result_mip_data = &result_array[7];
	float *result_psi_data = &result_array[7 + int(result_array[2])];
	float *result_theta_data = &result_array[7 + int(result_array[2]) + int(result_array[2])];
	float *result_phi_data = &result_array[7 + int(result_array[2]) + int(result_array[2]) + int(result_array[2])];
	float *result_defocus_data = &result_array[7 + int(result_array[2]) + int(result_array[2]) + int(result_array[2]) + int(result_array[2])];
	float *result_pixel_size_data = &result_array[7 + int(result_array[2]) + int(result_array[2]) + int(result_array[2]) + int(result_array[2]) + int(result_array[2])];
	float *result_pixel_sums = &result_array[7 + int(result_array[2]) + int(result_array[2]) + int(result_array[2]) + int(result_array[2]) + int(result_array[2]) + int(result_array[2])];
	float *result_pixel_square_sums = &result_array[7 + int(result_array[2]) + int(result_array[2]) + int(result_array[2]) + int(result_array[2]) + int(result_array[2]) + int(result_array[2]) + int(result_array[2])];

	long *input_histogram_data = (long *) &result_array[7 + int(result_array[2]) + int(result_array[2]) + int(result_array[2]) + int(result_array[2]) + int(result_array[2]) + int(result_array[2]) + int(result_array[2]) + int(result_array[2])];

	long pixel_counter;
	long result_array_counter;

	// handle the images..

	for (pixel_counter = 0; pixel_counter <  int(result_array[2]); pixel_counter++)
	{
		if (result_mip_data[pixel_counter] >  collated_mip_data[pixel_counter])
		{
			collated_mip_data[pixel_counter] = result_mip_data[pixel_counter];
			collated_psi_data[pixel_counter] = result_psi_data[pixel_counter];
			collated_theta_data[pixel_counter] = result_theta_data[pixel_counter];
			collated_phi_data[pixel_counter] = result_phi_data[pixel_counter];
			collated_defocus_data[pixel_counter] = result_defocus_data[pixel_counter];
			collated_pixel_size_data[pixel_counter] = result_pixel_size_data[pixel_counter];
		}
	}

	// sums and sum of squares

	for (pixel_counter = 0; pixel_counter <  int(result_array[2]); pixel_counter++)
	{
		collated_pixel_sums[pixel_counter] += result_pixel_sums[pixel_counter];
	}

	for (pixel_counter = 0; pixel_counter <  int(result_array[2]); pixel_counter++)
	{
		collated_pixel_square_sums[pixel_counter] += result_pixel_square_sums[pixel_counter];
	}

	// handle the histogram..

	for (pixel_counter = 0; pixel_counter < histogram_number_of_points; pixel_counter++)
	{
	//	wxPrintf("Adding %li to %li\n", input_histogram_data[pixel_counter], collated_histogram_data[pixel_counter]);
		collated_histogram_data[pixel_counter] += input_histogram_data[pixel_counter];
	}

	number_of_received_results++;
	wxPrintf("Received %i of %i results\n", number_of_received_results, number_of_expected_results);
}<|MERGE_RESOLUTION|>--- conflicted
+++ resolved
@@ -1,6 +1,4 @@
 #include "../../core/core_headers.h"
-
-
 
 
 class AggregatedTemplateResult
@@ -52,36 +50,10 @@
 	// for master collation
 
 	ArrayOfAggregatedTemplateResults aggregated_results;
-//	int original_input_image_x;
-//	int original_input_image_y;
-	int n_sub_images;
-
-
-	Image input_image;
-	Image padded_reference;
-	Image input_reconstruction;
-	Image template_reconstruction;
-	Image current_projection;
-	Image padded_projection;
-
-	Image projection_filter;
-
-	Image max_intensity_projection;
-
-	Image best_psi;
-	Image best_theta;
-	Image best_phi;
-	Image best_defocus;
-	Image best_pixel_size;
-
-	Image correlation_pixel_sum_image;
-	Image correlation_pixel_sum_of_squares_image;
-
-	Image temp_image;
-
+	int original_input_image_x;
+	int original_input_image_y;
 
 	private:
-
 };
 
 class ImageProjectionComparison
@@ -288,7 +260,64 @@
 
 bool MatchTemplateApp::DoCalculation()
 {
-
+	/*
+	wxString input_particle_images 				= my_current_job.arguments[0].ReturnStringArgument(); // global
+	wxString input_parameter_file 				= my_current_job.arguments[1].ReturnStringArgument(); // not sure
+	wxString input_reconstruction				= my_current_job.arguments[2].ReturnStringArgument(); // global
+	wxString input_reconstruction_statistics 	= my_current_job.arguments[3].ReturnStringArgument(); // global
+	bool	 use_statistics						= my_current_job.arguments[4].ReturnBoolArgument();   // global
+	wxString ouput_matching_projections 		= my_current_job.arguments[5].ReturnStringArgument(); // ignore (always false)
+	wxString ouput_parameter_file				= my_current_job.arguments[6].ReturnStringArgument(); // not sure par file
+	wxString ouput_shift_file					= my_current_job.arguments[7].ReturnStringArgument(); // not sure output
+	wxString my_symmetry						= my_current_job.arguments[8].ReturnStringArgument(); // global
+	int		 first_particle						= my_current_job.arguments[9].ReturnIntegerArgument(); // local (effectively ignore)
+	int		 last_particle						= my_current_job.arguments[10].ReturnIntegerArgument(); // local (effectively ignore)
+	float	 percent_used						= my_current_job.arguments[11].ReturnFloatArgument();
+	float 	 pixel_size							= my_current_job.arguments[12].ReturnFloatArgument(); // local
+	float    voltage_kV							= my_current_job.arguments[13].ReturnFloatArgument(); // local
+	float 	 spherical_aberration_mm			= my_current_job.arguments[14].ReturnFloatArgument(); // local
+	float    amplitude_contrast					= my_current_job.arguments[15].ReturnFloatArgument(); // local
+	float	 molecular_mass_kDa					= my_current_job.arguments[16].ReturnFloatArgument(); // global
+	float    inner_mask_radius					= my_current_job.arguments[17].ReturnFloatArgument(); // global
+	float    outer_mask_radius					= my_current_job.arguments[18].ReturnFloatArgument(); // global
+	float    low_resolution_limit				= my_current_job.arguments[19].ReturnFloatArgument(); // global
+	float    high_resolution_limit				= my_current_job.arguments[20].ReturnFloatArgument(); // global
+	float	 signed_CC_limit					= my_current_job.arguments[21].ReturnFloatArgument(); // global
+	float	 classification_resolution_limit	= my_current_job.arguments[22].ReturnFloatArgument(); // global
+	float    mask_radius_search					= my_current_job.arguments[23].ReturnFloatArgument(); // global
+	float	 high_resolution_limit_search		= my_current_job.arguments[24].ReturnFloatArgument(); // global
+	float	 angular_step						= my_current_job.arguments[25].ReturnFloatArgument(); // global
+	int		 best_parameters_to_keep			= my_current_job.arguments[26].ReturnIntegerArgument(); // global
+	float	 max_search_x						= my_current_job.arguments[27].ReturnFloatArgument(); // global
+	float	 max_search_y						= my_current_job.arguments[28].ReturnFloatArgument(); // global
+	refine_particle.mask_center_2d_x			= my_current_job.arguments[29].ReturnFloatArgument(); // global
+	refine_particle.mask_center_2d_y			= my_current_job.arguments[30].ReturnFloatArgument(); // global
+	refine_particle.mask_center_2d_z			= my_current_job.arguments[31].ReturnFloatArgument(); // global
+	refine_particle.mask_radius_2d				= my_current_job.arguments[32].ReturnFloatArgument(); // global
+	float	 defocus_search_range				= my_current_job.arguments[33].ReturnFloatArgument(); // global
+	float	 defocus_step						= my_current_job.arguments[34].ReturnFloatArgument(); // global
+	float	 padding							= my_current_job.arguments[35].ReturnFloatArgument(); // global
+//	float	 filter_constant					= my_current_job.arguments[35].ReturnFloatArgument();
+	bool	 global_search						= my_current_job.arguments[36].ReturnBoolArgument(); // global
+	bool	 local_refinement					= my_current_job.arguments[37].ReturnBoolArgument(); // global
+// Psi, Theta, Phi, ShiftX, ShiftY
+	refine_particle.parameter_map[3]			= my_current_job.arguments[38].ReturnBoolArgument(); //global
+	refine_particle.parameter_map[2]			= my_current_job.arguments[39].ReturnBoolArgument(); //global
+	refine_particle.parameter_map[1]			= my_current_job.arguments[40].ReturnBoolArgument(); // global
+	refine_particle.parameter_map[4]			= my_current_job.arguments[41].ReturnBoolArgument(); // global
+	refine_particle.parameter_map[5]			= my_current_job.arguments[42].ReturnBoolArgument(); // global
+	bool 	 calculate_matching_projections		= my_current_job.arguments[43].ReturnBoolArgument(); // global - but ignore
+	refine_particle.apply_2D_masking			= my_current_job.arguments[44].ReturnBoolArgument(); // global
+	bool	 ctf_refinement						= my_current_job.arguments[45].ReturnBoolArgument(); // global
+	bool	 normalize_particles				= my_current_job.arguments[46].ReturnBoolArgument();
+	bool	 invert_contrast					= my_current_job.arguments[47].ReturnBoolArgument(); // global - but ignore.
+	bool	 exclude_blank_edges				= my_current_job.arguments[48].ReturnBoolArgument();
+	bool	 normalize_input_3d					= my_current_job.arguments[49].ReturnBoolArgument();
+	bool	 threshold_input_3d					= my_current_job.arguments[50].ReturnBoolArgument();
+	bool	 local_global_refine				= my_current_job.arguments[51].ReturnBoolArgument();
+	int		 current_class						= my_current_job.arguments[52].ReturnIntegerArgument(); // global - but ignore.
+	bool	 ignore_input_angles				= my_current_job.arguments[53].ReturnBoolArgument(); // during global search, ignore the starting parameters (this helps reduce bias)
+*/
 
 	wxDateTime start_time = wxDateTime::Now();
 
@@ -331,6 +360,30 @@
 	wxString    correlation_average_output_file = my_current_job.arguments[36].ReturnStringArgument();
 	wxString	directory_for_results = my_current_job.arguments[37].ReturnStringArgument();
 
+	/*wxPrintf("input image = %s\n", input_search_images_filename);
+	wxPrintf("input reconstruction= %s\n", input_reconstruction_filename);
+	wxPrintf("pixel size = %f\n", pixel_size);
+	wxPrintf("voltage = %f\n", voltage_kV);
+	wxPrintf("Cs = %f\n", spherical_aberration_mm);
+	wxPrintf("amp contrast = %f\n", amplitude_contrast);
+	wxPrintf("defocus1 = %f\n", defocus1);
+	wxPrintf("defocus2 = %f\n", defocus2);
+	wxPrintf("defocus_angle = %f\n", defocus_angle);
+	wxPrintf("low res limit = %f\n", low_resolution_limit);
+	wxPrintf("high res limit = %f\n", high_resolution_limit_search);
+	wxPrintf("angular step = %f\n", angular_step);
+	wxPrintf("best params to keep = %i\n", best_parameters_to_keep);
+	wxPrintf("defocus search range = %f\n", defocus_search_range);
+	wxPrintf("defocus step = %f\n", defocus_step);
+	wxPrintf("padding = %f\n", padding);
+	wxPrintf("ctf_refinement = %i\n", int(ctf_refinement));
+	wxPrintf("mask search radius = %f\n", mask_radius_search);
+	wxPrintf("phase shift = %f\n", phase_shift);
+	wxPrintf("symmetry = %s\n", my_symmetry);
+	wxPrintf("in plane step = %f\n", in_plane_angular_step);
+	wxPrintf("first location = %i\n", first_search_position);
+	wxPrintf("last location = %i\n", last_search_position);
+	*/
 
 	ParameterMap parameter_map; // needed for euler search init
 	//for (int i = 0; i < 5; i++) {parameter_map[i] = true;}
@@ -390,57 +443,106 @@
 	input_search_image_file.OpenFile(input_search_images_filename.ToStdString(), false);
 	input_reconstruction_file.OpenFile(input_reconstruction_filename.ToStdString(), false);
 
-
-	// Default to 1. In the GPU block below, increase to 2 for images > large limit (4k x 3k)
-	n_sub_images = 1;
-
-	ImageExtender extended_image;
+	Image input_image;
+	Image padded_reference;
+	Image input_reconstruction;
+	Image template_reconstruction;
+	Image current_projection;
+	Image padded_projection;
+
+	Image projection_filter;
+
+	Image max_intensity_projection;
+
+	Image best_psi;
+	Image best_theta;
+	Image best_phi;
+	Image best_defocus;
+	Image best_pixel_size;
+
+	Image correlation_pixel_sum_image;
+	Image correlation_pixel_sum_of_squares_image;
+
+	Image temp_image;
+
 	input_image.ReadSlice(&input_search_image_file, 1);
 
-#ifdef USEGPU
-
-	// Add a condition that for now will enforce the division to only happen for large *(K3 size) where the number of threads is even and 2. (test 4 though)
-	bool first_gpu_loop = true;
-	int nThreads;
-	int nGPUs = -1;
-	checkCudaErrors(cudaGetDeviceCount(&nGPUs));
-
-	if (input_image.logical_x_dimension*input_image.logical_y_dimension < 2048 * 2048) { nThreads = 6 * nGPUs;}
-	else if (input_image.logical_x_dimension*input_image.logical_y_dimension < 4096 * 3072) {nThreads = 4 * nGPUs;}
-	else
-	{
-		nThreads = 2 * nGPUs;
-		n_sub_images = 2;
-
-	}
-
-
-	int minPos = 0;
-	int maxPos = last_search_position;
-	int incPos = last_search_position / (nThreads);
-
-	TemplateMatchingCore GPU[nThreads];
-
-	DeviceManager gpuDev;
-	gpuDev.Init(nGPUs);
-
-	wxPrintf("nThreads %d on nGPUs %d with nSearchPos %d inc as %d\n", nThreads, nGPUs, maxPos, incPos);
-
-//	TemplateMatchingCore GPU(number_of_jobs_per_image_in_gui);
-#endif
-
-<<<<<<< HEAD
-	// FIXME Note that it would be better to get the convolution padding from the input particle diameter and not it's box size.
-	extended_image.Init(n_sub_images, (int)input_reconstruction_file.ReturnXSize());
-=======
+	// Resize input image to be factorizable by small numbers
+	original_input_image_x = input_image.logical_x_dimension;
+	original_input_image_y = input_image.logical_y_dimension;
+	factorizable_x = input_image.logical_x_dimension;
+	factorizable_y = input_image.logical_y_dimension;
+
+	bool DO_FACTORIZATION = true;
+	bool MUST_BE_POWER_OF_TWO = false; // Required for half-preicision xforms
+	bool MUST_BE_FACTOR_OF_FOUR = true; // May be faster
+	const int max_number_primes = 6;
+	int primes[max_number_primes] = {2,3,5,7,9,13};
+	float max_reduction_by_fraction_of_reference = 0.5f;
+	float max_increas_by_fraction_of_image = 0.10f;
+	int max_padding = 0; // To restrict histogram calculation
+
+	// for 5760 this will return
+	// 5832 2     2     2     3     3     3     3     3     3 - this is ~ 10% faster than the previous solution BUT
+	// 6144  2     2     2     2     2     2     2     2     2     2     2     3 is another ~ 5% faster
+	if (DO_FACTORIZATION)
+	{
+	for ( i = 0; i < max_number_primes; i++ )
+	{
+
+		factor_result_neg = ReturnClosestFactorizedLower(original_input_image_x, primes[i], true, MUST_BE_FACTOR_OF_FOUR);
+		factor_result_pos = ReturnClosestFactorizedUpper(original_input_image_x, primes[i], true, MUST_BE_FACTOR_OF_FOUR);
+
+//		wxPrintf("i, result, score = %i %i %g\n", i, factor_result, logf(float(abs(i) + 100)) * factor_result);
+		if ( (float)(original_input_image_x - factor_result_neg) < (float)input_reconstruction_file.ReturnXSize() * max_reduction_by_fraction_of_reference)
+		{
+			factorizable_x = factor_result_neg;
+			break;
+		}
+		if ((float)(-original_input_image_x + factor_result_pos) < (float)input_image.logical_x_dimension * max_increas_by_fraction_of_image)
+		{
+			factorizable_x = factor_result_pos;
+			break;
+		}
+
+	}
+	factor_score = FLT_MAX;
+	for ( i = 0; i < max_number_primes; i++ )
+	{
+
+		factor_result_neg = ReturnClosestFactorizedLower(original_input_image_y, primes[i], true, MUST_BE_FACTOR_OF_FOUR);
+		factor_result_pos = ReturnClosestFactorizedUpper(original_input_image_y, primes[i], true, MUST_BE_FACTOR_OF_FOUR);
+
+
+//		wxPrintf("i, result, score = %i %i %g\n", i, factor_result, logf(float(abs(i) + 100)) * factor_result);
+		if ( (float)(original_input_image_y - factor_result_neg) < (float)input_reconstruction_file.ReturnYSize() * max_reduction_by_fraction_of_reference)
+		{
+			factorizable_y = factor_result_neg;
+			break;
+		}
+		if ((float)(-original_input_image_y + factor_result_pos) < (float)input_image.logical_y_dimension * max_increas_by_fraction_of_image)
+		{
+			factorizable_y = factor_result_pos;
+			break;
+		}
+
+	}
+	if (factorizable_x - original_input_image_x > max_padding) max_padding = factorizable_x - original_input_image_x;
+	if (factorizable_y - original_input_image_y > max_padding) max_padding = factorizable_y - original_input_image_y;
+
 //	// Temp override for profiling:
 //	factorizable_x = 6144;
 //	factorizable_y = 6144;
->>>>>>> d2075ac9
-
-
-
-	// For the host code, these will be the resized image. for the gpu code, these will be the original image size.
+
+	wxPrintf("old x, y; new x, y = %i %i %i %i\n", input_image.logical_x_dimension, input_image.logical_y_dimension, factorizable_x, factorizable_y);
+
+
+//	factorizable_x = original_input_image_x;
+//	factorizable_y = original_input_image_y;
+	input_image.Resize(factorizable_x, factorizable_y, 1, input_image.ReturnAverageOfRealValuesOnEdges());
+//	input_image.QuickAndDirtyWriteSlice("factor.mrc", 1);
+//	exit(0);
+	}
 	padded_reference.Allocate(input_image.logical_x_dimension, input_image.logical_y_dimension, 1);
 	max_intensity_projection.Allocate(input_image.logical_x_dimension, input_image.logical_y_dimension, 1);
 	best_psi.Allocate(input_image.logical_x_dimension, input_image.logical_y_dimension, 1);
@@ -459,12 +561,13 @@
 	best_theta.SetToConstant(0.0f);
 	best_phi.SetToConstant(0.0f);
 	best_defocus.SetToConstant(0.0f);
-
+//	correlation_pixel_sum.SetToConstant(0.0f);
+//	correlation_pixel_sum_of_squares.SetToConstant(0.0f);
 	ZeroDoubleArray(correlation_pixel_sum, input_image.real_memory_allocated);
 	ZeroDoubleArray(correlation_pixel_sum_of_squares, input_image.real_memory_allocated);
 
 // Some settings for testing
-//	padding = 1.0f;
+	padding = 1.0f;
 //	ctf_refinement = true;
 //	defocus_search_range = 200.0f;
 //	defocus_step = 50.0f;
@@ -629,8 +732,6 @@
 	wxDateTime 	overall_finish;
 	overall_start = wxDateTime::Now();
 
-<<<<<<< HEAD
-=======
 #ifdef USEGPU
 
 	bool first_gpu_loop = true;
@@ -646,8 +747,14 @@
 	int incPos = last_search_position / (nThreads);
 
 	TemplateMatchingCore GPU[nThreads];
->>>>>>> d2075ac9
-
+
+	DeviceManager gpuDev;
+	gpuDev.Init(nGPUs);
+
+	wxPrintf("nThreads %d on nGPUs %d with nSearchPos %d inc as %d\n", nThreads, nGPUs, maxPos, incPos);
+
+//	TemplateMatchingCore GPU(number_of_jobs_per_image_in_gui);
+#endif
 
 
 
@@ -680,13 +787,15 @@
 			int t_first_search_position = 0 + (tIDX*incPos);
 			int t_last_search_position = (incPos-1) + (tIDX*incPos);
 
-			GPU[tIDX].Init(template_reconstruction, extended_image, current_projection,
+			if (tIDX == (nThreads - 1)) t_last_search_position = maxPos;
+
+			GPU[tIDX].Init(template_reconstruction, input_image, current_projection,
 							pixel_size_search_range, pixel_size_step, pixel_size,
 							defocus_search_range, defocus_step, defocus1, defocus2,
 							psi_max, psi_start, psi_step,
 							angles, global_euler_search,
 							histogram_min_scaled, histogram_step_scaled,histogram_number_of_points,
-							t_first_search_position, t_last_search_position);
+							max_padding, t_first_search_position, t_last_search_position);
 
 			wxPrintf("Staring TemplateMatchingCore object %d to work on position range %d-%d\n",tIDX, t_first_search_position, t_last_search_position);
 
@@ -718,29 +827,11 @@
 				#pragma omp critical
 				{
 
-					// FIXME since these are in this critical section, they should be fine to intialize outside the loop.
+
 					Image mip_buffer; mip_buffer.CopyFrom(&max_intensity_projection);
 					Image psi_buffer; psi_buffer.CopyFrom(&max_intensity_projection);
 					Image phi_buffer; phi_buffer.CopyFrom(&max_intensity_projection);
 					Image theta_buffer; theta_buffer.CopyFrom(&max_intensity_projection);
-					Image re_assemble_buffer; 
-					if (n_sub_images > 1)
-					{
-						re_assemble_buffer.CopyFrom(&max_intensity_projection);
-						if ( tIDX % 2 == 0)
-						{
-							// FIXME There will need to be a dependence and re-assembly  prior to proceeding. It might actually make the most sense to actually
-							// handle the splitting and re-assembly WITHIN the gpu code. This also would leave the host code much cleaner.
-							// Just modify to pass in the coords struct and the original image, and since we make a copy of the input host side
-							// image anyway, proceed from there.
-						}
-						else
-						{
-
-						}
-								
-								
-
 
 					GPU[tIDX].d_max_intensity_projection.CopyDeviceToHost(mip_buffer, true, false);
 					GPU[tIDX].d_best_psi.CopyDeviceToHost(psi_buffer, true, false);
@@ -1007,15 +1098,9 @@
 		correlation_pixel_sum_image.real_values[pixel_counter] = (float)correlation_pixel_sum[pixel_counter];
 		correlation_pixel_sum_of_squares_image.real_values[pixel_counter] = (float)correlation_pixel_sum_of_squares[pixel_counter];
 	}
-<<<<<<< HEAD
-	correlation_pixel_sum_image.QuickAndDirtyWriteSlice("/tmp/SumImg.mrc",1,1);
-	correlation_pixel_sum_of_squares_image.QuickAndDirtyWriteSlice("/tmp/SumImgSq.mrc",1,1);
-=======
-
->>>>>>> d2075ac9
+
 
 #endif
-
 
 
 
@@ -1175,15 +1260,9 @@
 
 		pointer_to_histogram_data = (float *) histogram_data;
 
-<<<<<<< HEAD
-		max_intensity_projection.Resize(original_input_image_x, original_input_image_y, 1, 0.0f);// max_intensity_projection.ReturnAverageOfRealValuesOnEdges());
-		correlation_pixel_sum_image.Resize(original_input_image_x, original_input_image_y, 1, 0.0f);//correlation_pixel_sum_image.ReturnAverageOfRealValuesOnEdges());
-		correlation_pixel_sum_of_squares_image.Resize(original_input_image_x, original_input_image_y, 1,0.0f);// correlation_pixel_sum_of_squares_image.ReturnAverageOfRealValuesOnEdges());
-=======
 		max_intensity_projection.Resize(original_input_image_x, original_input_image_y, 1, 0.0f);
 		correlation_pixel_sum_image.Resize(original_input_image_x, original_input_image_y, 1, 0.0f);
 		correlation_pixel_sum_of_squares_image.Resize(original_input_image_x, original_input_image_y, 1, 0.0f);
->>>>>>> d2075ac9
 		best_psi.Resize(original_input_image_x, original_input_image_y, 1, 0.0f);
 		best_theta.Resize(original_input_image_x, original_input_image_y, 1, 0.0f);
 		best_phi.Resize(original_input_image_x, original_input_image_y, 1, 0.0f);
