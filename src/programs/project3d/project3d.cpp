--- conflicted
+++ resolved
@@ -65,13 +65,8 @@
 	}
 
 	ouput_projection_stack = my_input->GetFilenameFromUser("Output projection stack", "The output image stack, containing the 2D projections", "my_projection_stack.mrc", false);
-<<<<<<< HEAD
-	pixel_size = my_input->GetFloatFromUser("Pixel size of images (A)", "Pixel size of input images in Angstroms", "1.0", 0.0);
-=======
-	first_particle = my_input->GetIntFromUser("First particle to project (0 = first in list)", "The first particle in the stack for which a projection should be calculated", "1", 0);
-	last_particle = my_input->GetIntFromUser("Last particle to project (0 = last in list)", "The last particle in the stack for which a projection should be calculated", "0", 0);
-	pixel_size = my_input->GetFloatFromUser("Pixel size of reconstruction (A)", "Pixel size of input reconstruction in Angstroms", "1.0", 0.0);
->>>>>>> 0aabb63c
+	pixel_size = my_input->GetFloatFromUser("Pixel size of reconstruction (A)", "Pixel size of input images in Angstroms", "1.0", 0.0);
+
 //	voltage_kV = my_input->GetFloatFromUser("Beam energy (keV)", "The energy of the electron beam used to image the sample in kilo electron volts", "300.0", 0.0);
 //	spherical_aberration_mm = my_input->GetFloatFromUser("Spherical aberration (mm)", "Spherical aberration of the objective lens in millimeters", "2.7", 0.0);
 //	amplitude_contrast = my_input->GetFloatFromUser("Amplitude contrast", "Assumed amplitude contrast", "0.07", 0.0, 1.0);
@@ -275,15 +270,10 @@
 			if (apply_CTF) projection_image.ApplyCTF(my_ctf, false, true);
 			if (apply_shifts) projection_image.PhaseShift(input_parameters.x_shift / pixel_size, input_parameters.y_shift / pixel_size);
 
-<<<<<<< HEAD
-			projection_image.SwapRealSpaceQuadrants();
+      projection_image.SwapRealSpaceQuadrants();
 			projection_image.BackwardFFT();
-=======
-		projection_image.BackwardFFT();
-		projection_image.ChangePixelSize(&final_image, input_parameters.pixel_size / pixel_size, 0.001f);
->>>>>>> 0aabb63c
-
-			if (project_based_on_star == true) projection_image.ChangePixelSize(&final_image, pixel_size / input_parameters.pixel_size, 0.001f);
+
+			if (project_based_on_star == true) projection_image.ChangePixelSize(&final_image,  input_parameters.pixel_size / pixel_size, 0.001f);
 			else final_image.CopyFrom(&projection_image);
 
 			if (add_noise && wanted_SNR != 0.0)
