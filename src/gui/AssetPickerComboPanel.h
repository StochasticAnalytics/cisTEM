--- conflicted
+++ resolved
@@ -95,13 +95,10 @@
     bool FillComboBox(long wanted_image_group) { return AssetComboBox->FillWithImages(wanted_image_group); }
 };
 
-<<<<<<< HEAD
-=======
 class AssetPickerListCtrl : public wxListCtrl {
   public:
     AssetPickerListCtrl(wxWindow* parent, wxWindowID id, const wxPoint& pos = wxDefaultPosition, const wxSize& size = wxDefaultSize, long style = wxLC_ICON, const wxValidator& validator = wxDefaultValidator, const wxString& name = wxListCtrlNameStr);
     virtual wxString OnGetItemText(long item, long column) const;
 };
 
->>>>>>> d11eb1e0
 #endif