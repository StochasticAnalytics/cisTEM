//#include "../core/core_headers.h"
#include "../core/gui_core_headers.h"

extern MyRefinementPackageAssetPanel* refinement_package_asset_panel;
extern MyRefinementResultsPanel*      refinement_results_panel;
extern Refine2DResultsPanel*          refine2d_results_panel;

wxDEFINE_EVENT(wxEVT_AUTOMASKERTHREAD_COMPLETED, wxThreadEvent);
wxDEFINE_EVENT(wxEVT_MULTIPLY3DMASKTHREAD_COMPLETED, wxThreadEvent);
wxDEFINE_EVENT(wxEVT_WRITECLASSIFICATIONSTARFILETHREAD_COMPLETED, wxThreadEvent);

MemoryComboBox::MemoryComboBox(wxWindow* parent, wxWindowID id, const wxString& value, const wxPoint& pos, const wxSize& size, int n, const wxString choices[], long style, const wxValidator& validator, const wxString& name)
    : wxOwnerDrawnComboBox(parent, id, value, pos, size, n, choices, style, validator, name) {
    associated_ids.clear( );
    selected_id_on_last_clear = -10;
    currently_selected_id     = -10;

    Bind(wxEVT_COMBOBOX, &MemoryComboBox::OnComboBox, this);
}

MemoryComboBox::~MemoryComboBox( ) {
    Unbind(wxEVT_COMBOBOX, &MemoryComboBox::OnComboBox, this);
}

void MemoryComboBox::OnComboBox(wxCommandEvent& event) {
    if ( GetSelection( ) >= 0 ) {
        currently_selected_id = associated_ids.Item(GetSelection( ));
    }
    event.Skip( );
}

void MemoryComboBox::SetSelection(int n) {
    if ( n >= 0 && n < GetCount( ) - 1 ) {
        currently_selected_id = associated_ids.Item(n);
    }

    wxOwnerDrawnComboBox::SetSelection(n);
}

void MemoryComboBox::SetSelectionWithEvent(int n) {
    if ( n >= 0 && n < GetCount( ) - 1 ) {
        currently_selected_id = associated_ids.Item(n);
    }

    wxOwnerDrawnComboBox::SetSelection(n);

    wxCommandEvent* change_event = new wxCommandEvent(wxEVT_COMBOBOX);
    GetEventHandler( )->QueueEvent(change_event);
}

void MemoryComboBox::Clear( ) {
    if ( GetCount( ) > 0 ) {
        associated_ids.clear( );
        associated_text.clear( );
        selected_id_on_last_clear = currently_selected_id;
        currently_selected_id     = -10;
        wxOwnerDrawnComboBox::Clear( );
        wxOwnerDrawnComboBox::ChangeValue("");
    }
}

void MemoryComboBox::Reset( ) {
    associated_ids.clear( );
    associated_text.clear( );
    selected_id_on_last_clear = -10;
    currently_selected_id     = -10;
    wxOwnerDrawnComboBox::Clear( );
    wxOwnerDrawnComboBox::ChangeValue("");
}

void MemoryComboBox::AddMemoryItem(wxString wanted_text, long wanted_id) {
    Append(wanted_text);
    associated_text.Add(wanted_text);
    associated_ids.Add(wanted_id);
}

void MemoryComboBox::AddMemoryItems(wxArrayString wanted_texts, wxArrayLong wanted_ids) {
    MyDebugAssertTrue(wanted_texts.GetCount( ) == wanted_ids.GetCount( ), "different number of texts and ids") for ( int counter = 0; counter < wanted_texts.GetCount( ); counter++ ) {
        associated_text.Add(wanted_texts[counter]);
        associated_ids.Add(wanted_ids[counter]);
    }

    Append(wanted_texts);
}

bool MemoryComboBox::FillWithRunProfiles( ) {
    extern MyRunProfilesPanel* run_profiles_panel;

    Freeze( );
    Clear( );
    ChangeValue("");

    long new_selection = 0;
    long new_id        = -1;

    for ( long counter = 0; counter < run_profiles_panel->run_profile_manager.number_of_run_profiles; counter++ ) {
        AddMemoryItem(run_profiles_panel->run_profile_manager.ReturnProfileName(counter) + wxString::Format(" (%li)", run_profiles_panel->run_profile_manager.ReturnTotalJobs(counter)), run_profiles_panel->run_profile_manager.ReturnProfileID(counter));

        if ( run_profiles_panel->run_profile_manager.ReturnProfileID(counter) == selected_id_on_last_clear ) {
            new_selection = counter;
            new_id        = selected_id_on_last_clear;
        }
    }

    if ( GetCount( ) > 0 ) {
        SetSelectionWithEvent(new_selection);
    }

    currently_selected_id = new_id;
    Thaw( );

    if ( new_id == selected_id_on_last_clear && new_id != -1 )
        return true;
    else
        return false;
}

bool MemoryComboBox::FillWithMovieGroups(bool include_all_movies_group) {
    extern MyMovieAssetPanel* movie_asset_panel;

    Freeze( );
    Clear( );
    ChangeValue("");

    long new_selection = 0;
    long new_id        = -1;
    long start_position;

    if ( include_all_movies_group == true )
        start_position = 0;
    else
        start_position = 1;

    for ( long counter = start_position; counter < movie_asset_panel->ReturnNumberOfGroups( ); counter++ ) {
        AddMemoryItem(movie_asset_panel->ReturnGroupName(counter) + " (" + wxString::Format(wxT("%li"), movie_asset_panel->ReturnGroupSize(counter)) + ")", movie_asset_panel->ReturnGroupID(counter));
        if ( movie_asset_panel->ReturnGroupID(counter) == selected_id_on_last_clear ) {
            if ( include_all_movies_group == true )
                new_selection = counter;
            else
                new_selection = counter - 1;

            new_id = selected_id_on_last_clear;
        }
    }

    if ( GetCount( ) > 0 ) {
        SetSelectionWithEvent(new_selection);
    }

    currently_selected_id = new_id;
    Thaw( );

    if ( new_id == selected_id_on_last_clear && new_id != -1 )
        return true;
    else
        return false;
}

bool MemoryComboBox::FillWithImages(long wanted_image_group) {
    extern MyImageAssetPanel* image_asset_panel;

    Freeze( );
    Clear( );
    ChangeValue("");

    long new_selection = 0;
    long new_id        = -1;
    long start_position;
    int  number_of_images = image_asset_panel->ReturnGroupSize(wanted_image_group);

    for ( long counter = 0; counter < number_of_images; counter++ ) {
        AddMemoryItem(image_asset_panel->ReturnAssetPointer(image_asset_panel->ReturnGroupMember(wanted_image_group, counter))->ReturnShortNameString( ), image_asset_panel->ReturnAssetPointer(image_asset_panel->ReturnGroupMember(wanted_image_group, counter))->asset_id);

        if ( image_asset_panel->ReturnAssetPointer(image_asset_panel->ReturnGroupMember(wanted_image_group, counter))->asset_id == selected_id_on_last_clear ) {
            new_selection = counter;
            new_id        = selected_id_on_last_clear;
        }
    }

    if ( GetCount( ) > 0 ) {
        SetSelectionWithEvent(new_selection);
    }

    currently_selected_id = new_id;
    Thaw( );

    if ( new_id == selected_id_on_last_clear && new_id != -1 )
        return true;
    else
        return false;
}

bool MemoryComboBox::FillWithImageGroups(bool include_all_images_group) {
    extern MyImageAssetPanel* image_asset_panel;

    Freeze( );
    Clear( );
    ChangeValue("");

    long new_selection = 0;
    long new_id        = -1;
    long start_position;

    if ( include_all_images_group == true )
        start_position = 0;
    else
        start_position = 1;

    for ( long counter = start_position; counter < image_asset_panel->ReturnNumberOfGroups( ); counter++ ) {
        AddMemoryItem(image_asset_panel->ReturnGroupName(counter) + " (" + wxString::Format(wxT("%li"), image_asset_panel->ReturnGroupSize(counter)) + ")", image_asset_panel->ReturnGroupID(counter));
        if ( image_asset_panel->ReturnGroupID(counter) == selected_id_on_last_clear ) {
            if ( include_all_images_group == true )
                new_selection = counter;
            else
                new_selection = counter - 1;

            new_id = selected_id_on_last_clear;
        }
    }

    if ( GetCount( ) > 0 ) {
        SetSelectionWithEvent(new_selection);
    }

    currently_selected_id = new_id;
    Thaw( );

    if ( new_id == selected_id_on_last_clear && new_id != -1 )
        return true;
    else
        return false;
}

bool MemoryComboBox::FillWithRefinementPackages( ) {
    extern MyRefinementPackageAssetPanel* refinement_package_asset_panel;
    Freeze( );
    Clear( );
    ChangeValue("");

    long new_selection = -1;
    long new_id        = -1;

    for ( long counter = 0; counter < refinement_package_asset_panel->all_refinement_packages.GetCount( ); counter++ ) {
        AddMemoryItem(refinement_package_asset_panel->all_refinement_packages.Item(counter).name, refinement_package_asset_panel->all_refinement_packages.Item(counter).asset_id);
        if ( refinement_package_asset_panel->all_refinement_packages.Item(counter).asset_id == selected_id_on_last_clear ) {
            new_selection = counter;
            new_id        = selected_id_on_last_clear;
        }
    }

    if ( GetCount( ) > 0 ) {
        if ( new_selection == -1 )
            SetSelection(GetCount( ) - 1);
        else
            SetSelectionWithEvent(new_selection);
    }

    currently_selected_id = new_id;
    Thaw( );

    if ( new_id == selected_id_on_last_clear && new_id != -1 )
        return true;
    else
        return false;
}

bool MemoryComboBox::FillWithVolumeAssets(bool include_generate_from_params, bool always_select_newest) {
    extern MyVolumeAssetPanel* volume_asset_panel;

    Freeze( );
    Clear( );
    ChangeValue("");

    long new_selection = -1;
    long new_id        = -1;

    wxArrayString items_to_add;
    wxArrayLong   ids_to_add;

    if ( include_generate_from_params == true ) {
        items_to_add.Add("Generate from params.");
        ids_to_add.Add(-100);
        //AddMemoryItem("Generate from params.", -100);
    }

    for ( long counter = 0; counter < volume_asset_panel->all_assets_list->number_of_assets; counter++ ) {
        //AddMemoryItem(volume_asset_panel->ReturnAssetName(counter), volume_asset_panel->ReturnAssetID(counter));
        items_to_add.Add(volume_asset_panel->ReturnAssetName(counter));
        ids_to_add.Add(volume_asset_panel->ReturnAssetID(counter));

        if ( volume_asset_panel->ReturnAssetID(counter) == selected_id_on_last_clear ) {
            new_selection = counter;
            new_id        = selected_id_on_last_clear;
        }
    }

    AddMemoryItems(items_to_add, ids_to_add);

    if ( GetCount( ) > 0 ) {
        if ( new_selection == -1 ) {
            if ( always_select_newest == false )
                SetSelectionWithEvent(0);
            else
                SetSelectionWithEvent(GetCount( ) - 1);
        }
        else
            SetSelectionWithEvent(new_selection);
    }

    currently_selected_id = new_id;
    Thaw( );

    if ( new_id == selected_id_on_last_clear && new_id != -1 )
        return true;
    else
        return false;
}

#ifdef EXPERIMENTAL
bool MemoryComboBox::FillWithAtomicCoordinatesAssets(bool include_generate_from_params, bool always_select_newest) {
    extern AtomicCoordinatesAssetPanel* atomic_coordinates_asset_panel;

    Freeze( );
    Clear( );
    ChangeValue("");

    long new_selection = -1;
    long new_id        = -1;

    wxArrayString items_to_add;
    wxArrayLong   ids_to_add;

    if ( include_generate_from_params == true ) {
        items_to_add.Add("Generate from params.");
        ids_to_add.Add(-100);
        //AddMemoryItem("Generate from params.", -100);
    }

    for ( long counter = 0; counter < atomic_coordinates_asset_panel->all_assets_list->number_of_assets; counter++ ) {
        //AddMemoryItem(atomic_coordinates_asset_panel->ReturnAssetName(counter), atomic_coordinates_asset_panel->ReturnAssetID(counter));
        items_to_add.Add(atomic_coordinates_asset_panel->ReturnAssetName(counter));
        ids_to_add.Add(atomic_coordinates_asset_panel->ReturnAssetID(counter));

        if ( atomic_coordinates_asset_panel->ReturnAssetID(counter) == selected_id_on_last_clear ) {
            new_selection = counter;
            new_id        = selected_id_on_last_clear;
        }
    }

    AddMemoryItems(items_to_add, ids_to_add);

    if ( GetCount( ) > 0 ) {
        if ( new_selection == -1 ) {
            if ( always_select_newest == false )
                SetSelectionWithEvent(0);
            else
                SetSelectionWithEvent(GetCount( ) - 1);
        }
        else
            SetSelectionWithEvent(new_selection);
    }

    currently_selected_id = new_id;
    Thaw( );

    if ( new_id == selected_id_on_last_clear && new_id != -1 )
        return true;
    else
        return false;
}
#endif
bool MemoryComboBox::FillWithClassifications(long wanted_refinement_package, bool include_new_classification, bool always_select_newest) {
    extern MyRefinementPackageAssetPanel* refinement_package_asset_panel;
    Freeze( );
    Clear( );
    ChangeValue("");

    long new_selection = -1;
    long new_id        = -1;

    if ( include_new_classification == true )
        AddMemoryItem("New Classification", -1);

    for ( long counter = 0; counter < refinement_package_asset_panel->all_refinement_packages.Item(wanted_refinement_package).classification_ids.GetCount( ); counter++ ) {
        AddMemoryItem(refinement_package_asset_panel->ReturnPointerToShortClassificationInfoByClassificationID(refinement_package_asset_panel->all_refinement_packages.Item(wanted_refinement_package).classification_ids.Item(counter))->name, refinement_package_asset_panel->ReturnPointerToShortClassificationInfoByClassificationID(refinement_package_asset_panel->all_refinement_packages.Item(wanted_refinement_package).classification_ids.Item(counter))->classification_id);
        if ( refinement_package_asset_panel->ReturnPointerToShortClassificationInfoByClassificationID(refinement_package_asset_panel->all_refinement_packages.Item(wanted_refinement_package).classification_ids.Item(counter))->classification_id == selected_id_on_last_clear ) {
            if ( include_new_classification == true )
                new_selection = counter + 1;
            else
                new_selection = counter;

            new_id = selected_id_on_last_clear;
        }
    }

    if ( GetCount( ) > 0 ) {
        if ( new_selection == -1 || always_select_newest == true )
            SetSelectionWithEvent(GetCount( ) - 1);
        else
            SetSelectionWithEvent(new_selection);
    }

    currently_selected_id = new_id;
    Thaw( );

    if ( new_id == selected_id_on_last_clear && new_id != -1 )
        return true;
    else
        return false;
}

bool MemoryComboBox::FillWithRefinements(long wanted_refinement_package, bool always_select_newest) {
    extern MyRefinementPackageAssetPanel* refinement_package_asset_panel;
    Freeze( );
    Clear( );
    ChangeValue("");

    long new_selection = -1;
    long new_id        = -1;

    for ( long counter = 0; counter < refinement_package_asset_panel->all_refinement_packages[wanted_refinement_package].refinement_ids.GetCount( ); counter++ ) {
        AddMemoryItem(refinement_package_asset_panel->ReturnPointerToShortRefinementInfoByRefinementID(refinement_package_asset_panel->all_refinement_packages[wanted_refinement_package].refinement_ids[counter])->name, refinement_package_asset_panel->ReturnPointerToShortRefinementInfoByRefinementID(refinement_package_asset_panel->all_refinement_packages[wanted_refinement_package].refinement_ids[counter])->refinement_id);

        if ( refinement_package_asset_panel->ReturnPointerToShortRefinementInfoByRefinementID(refinement_package_asset_panel->all_refinement_packages[wanted_refinement_package].refinement_ids[counter])->refinement_id == selected_id_on_last_clear ) {
            new_selection = counter;
            new_id        = selected_id_on_last_clear;
        }
    }

    if ( GetCount( ) > 0 ) {
        if ( new_selection == -1 || always_select_newest == true )
            SetSelectionWithEvent(GetCount( ) - 1);
        else
            SetSelectionWithEvent(new_selection);
    }

    currently_selected_id = new_id;
    Thaw( );

    if ( new_id == selected_id_on_last_clear && new_id != -1 )
        return true;
    else
        return false;
}

bool MemoryComboBox::FillWithClassAverageSelections(bool always_select_newest, long wanted_refinement_package_id) // -1 = all refinement packages
{
    Freeze( );
    Clear( );
    ChangeValue("");

    extern MyRefinementPackageAssetPanel* refinement_package_asset_panel;

    long new_selection = -1;
    long new_id        = -1;

    for ( long counter = 0; counter < refinement_package_asset_panel->all_classification_selections.GetCount( ); counter++ ) {
        if ( refinement_package_asset_panel->all_classification_selections[counter].refinement_package_asset_id == wanted_refinement_package_id || wanted_refinement_package_id == -1 ) {
            AddMemoryItem(refinement_package_asset_panel->all_classification_selections[counter].name, refinement_package_asset_panel->all_classification_selections[counter].selection_id);
            if ( refinement_package_asset_panel->all_classification_selections[counter].selection_id == selected_id_on_last_clear ) {
                new_selection = counter;
                new_id        = selected_id_on_last_clear;
            }
        }
    }

    if ( GetCount( ) > 0 ) {
        if ( new_selection == -1 || always_select_newest == true )
            SetSelectionWithEvent(GetCount( ) - 1);
        else
            SetSelectionWithEvent(new_selection);
    }

    currently_selected_id = new_id;
    Thaw( );

    if ( new_id == selected_id_on_last_clear && new_id != -1 )
        return true;
    else
        return false;
}

OneSecondProgressDialog::OneSecondProgressDialog(const wxString& title, const wxString& message, int maximum, wxWindow* parent, int style)
    : wxProgressDialog(title, message, maximum, parent, style) {
    time_of_last_update = time(NULL);
}

bool OneSecondProgressDialog::Update(int value, const wxString& newmsg, bool* skip) {
    if ( time(NULL) - time_of_last_update > 0 || newmsg != wxEmptyString ) {
        bool return_value;
        return_value = wxProgressDialog::Update(value, newmsg, skip);
        if ( newmsg != wxEmptyString )
            Fit( );
        time_of_last_update = time(NULL);
        return return_value;
    }

    return true;
}

NumericTextCtrl::NumericTextCtrl(wxWindow* parent, wxWindowID id, const wxString& value, const wxPoint& pos, const wxSize& size, long style, const wxValidator& validator, const wxString& name)
    : wxTextCtrl(parent, id, value, pos, size, style, validator, name) {
    // bind change text method..

    Bind(wxEVT_CHAR, &NumericTextCtrl::OnKeyPress, this);
    Bind(wxEVT_TEXT_ENTER, &NumericTextCtrl::OnEnterPressed, this);
    Bind(wxEVT_KILL_FOCUS, &NumericTextCtrl::OnFocusLost, this);

    min_value = -FLT_MAX;
    max_value = FLT_MAX;

    precision = 2;

    double initial_value;
    if ( value.ToDouble(&initial_value) == false )
        initial_value = 0.0;

    previous_value = initial_value;
    ChangeValueFloat(initial_value);
}

NumericTextCtrl::~NumericTextCtrl( ) {
    Unbind(wxEVT_CHAR, &NumericTextCtrl::OnKeyPress, this);
    Unbind(wxEVT_TEXT_ENTER, &NumericTextCtrl::OnEnterPressed, this);
    Unbind(wxEVT_KILL_FOCUS, &NumericTextCtrl::OnFocusLost, this);
}

void NumericTextCtrl::ChangeValueFloat(float wanted_float) {
    if ( precision == 2 )
        ChangeValue(wxString::Format("%.2f", wanted_float));
    else if ( precision == 3 )
        ChangeValue(wxString::Format("%.3f", wanted_float));
    else if ( precision == 4 )
        ChangeValue(wxString::Format("%.4f", wanted_float));
    else if ( precision == 1 )
        ChangeValue(wxString::Format("%.1f", wanted_float));
    else if ( precision == 0 )
        ChangeValue(wxString::Format("%.0f", wanted_float));
    else
        ChangeValue(wxString::Format("%.2f", wanted_float));
}

void NumericTextCtrl::SetPrecision(int wanted_precision) {
    precision = wanted_precision;

    double current_value;

    if ( GetLineText(0).ToDouble(&current_value) == false )
        current_value = 0.0;
    ChangeValueFloat(current_value);
}

void NumericTextCtrl::SetMinMaxValue(float wanted_min_value, float wanted_max_value) {
    MyDebugAssertTrue(wanted_min_value <= wanted_max_value, "max value is less than min value");
    min_value = wanted_min_value;
    max_value = wanted_max_value;
}

float NumericTextCtrl::ReturnValue( ) {
    double current_value;
    if ( GetLineText(0).ToDouble(&current_value) == false )
        return 0.0;
    else
        return float(current_value);
}

void NumericTextCtrl::CheckValues( ) {
    double current_value;

    if ( GetLineText(0).ToDouble(&current_value) == false ) {
        ChangeValueFloat(previous_value);
    }
    else {
        if ( current_value < min_value ) {
            ChangeValueFloat(min_value);
            previous_value = min_value;
        }
        else if ( current_value > max_value ) {
            ChangeValueFloat(max_value);
            previous_value = max_value;
        }
        else {
            ChangeValueFloat(current_value);
            previous_value = current_value;
        }
    }
}

void NumericTextCtrl::OnKeyPress(wxKeyEvent& event) {
    int  keycode      = event.GetKeyCode( );
    bool is_valid_key = false;

    if ( keycode > 31 && keycode < 127 ) {
        if ( keycode > 47 && keycode < 58 )
            is_valid_key = true;
        else if ( keycode > 44 && keycode < 47 )
            is_valid_key = true;
    }
    else
        is_valid_key = true;

    if ( is_valid_key == true )
        event.Skip( );
}

void NumericTextCtrl::OnEnterPressed(wxCommandEvent& event) {
    CheckValues( );
    event.Skip( );
}

void NumericTextCtrl::OnFocusLost(wxFocusEvent& event) {
    CheckValues( );
    event.Skip( );
}

AutoWrapStaticText::AutoWrapStaticText(wxWindow* parent, wxWindowID id, const wxString& label, const wxPoint& pos, const wxSize& size, long style, const wxString& name)
    : wxStaticText(parent, id, label, pos, size, style, name) {
    //Bind(wxEVT_SIZE, &AutoWrapStaticText::OnSize, this );
    has_autowrapped = false;
}

AutoWrapStaticText::~AutoWrapStaticText( ) {
    //Unbind(wxEVT_SIZE, &AutoWrapStaticText::OnSize, this );
}

void AutoWrapStaticText::AutoWrap( ) {
    Wrap(GetClientSize( ).GetWidth( ));
    has_autowrapped = true;
}

void AutoWrapStaticText::OnSize(wxSizeEvent& event) {
    Wrap(GetClientSize( ).GetWidth( ));
    event.Skip( );
}

FilterItem::FilterItem(wxString field_name, wxWindow* parent, wxWindowID id, const wxPoint& pos, const wxSize& size, long style) : wxPanel(parent, id, pos, size, style) {
    my_parent      = parent;
    my_sizer       = new wxBoxSizer(wxHORIZONTAL);
    field_checkbox = new wxCheckBox(this, wxID_ANY, field_name + " :", wxDefaultPosition, wxDefaultSize, 0);
    my_sizer->Add(field_checkbox, 0, wxALIGN_CENTER_VERTICAL | wxALL, 5);
    my_sizer->Add(0, 0, 1, wxEXPAND, 5);

    // add events for the checkbox..

    field_checkbox->Bind(wxEVT_COMMAND_CHECKBOX_CLICKED, &FilterItem::CheckBoxClicked, this);

    SetSizer(my_sizer);
    Layout( );
    my_sizer->Fit(this);
}

FilterItem::~FilterItem( ) {
    field_checkbox->Unbind(wxEVT_COMMAND_CHECKBOX_CLICKED, &FilterItem::CheckBoxClicked, this);
}

IntegerFilterItem::IntegerFilterItem(wxString field_name, wxWindow* parent, wxWindowID id, const wxPoint& pos, const wxSize& size, long style)
    : FilterItem(field_name, parent, id, pos, size, style) {

    LowSpinCtrl = new wxSpinCtrl(this, wxID_ANY, wxEmptyString, wxDefaultPosition, wxSize(120, -1), wxSP_ARROW_KEYS, 0, 99999999, 0);
    my_sizer->Add(LowSpinCtrl, 0, wxALIGN_CENTER_VERTICAL | wxALL, 5);

    ToText = new wxStaticText(this, wxID_ANY, wxT("To"), wxDefaultPosition, wxDefaultSize, 0);
    ToText->Wrap(-1);
    my_sizer->Add(ToText, 0, wxALIGN_CENTER_VERTICAL | wxALL, 5);

    HighSpinCtrl = new wxSpinCtrl(this, wxID_ANY, wxEmptyString, wxDefaultPosition, wxSize(120, -1), wxSP_ARROW_KEYS, 0, 99999999, 0);
    my_sizer->Add(HighSpinCtrl, 0, wxALIGN_CENTER_VERTICAL | wxALL, 5);

    LowSpinCtrl->Enable(false);
    HighSpinCtrl->Enable(false);
    Layout( );

    LowSpinCtrl->Bind(wxEVT_SPINCTRL, &IntegerFilterItem::LowControlChanged, this);
    HighSpinCtrl->Bind(wxEVT_SPINCTRL, &IntegerFilterItem::HighControlChanged, this);
}

void IntegerFilterItem::CheckBoxClicked(wxCommandEvent& event) {
    if ( field_checkbox->IsChecked( ) == true ) {
        LowSpinCtrl->Enable(true);
        HighSpinCtrl->Enable(true);
    }
    else {
        LowSpinCtrl->Enable(false);
        HighSpinCtrl->Enable(false);
    }
}

void IntegerFilterItem::LowControlChanged(wxCommandEvent& event) {
    //	wxPrintf("Changed\n");

    int current_value = LowSpinCtrl->GetValue( );

    if ( HighSpinCtrl->GetValue( ) < current_value )
        HighSpinCtrl->SetValue(current_value);
}

void IntegerFilterItem::HighControlChanged(wxCommandEvent& event) {
    //	wxPrintf("Changed\n");

    int current_value = HighSpinCtrl->GetValue( );

    if ( LowSpinCtrl->GetValue( ) > current_value )
        LowSpinCtrl->SetValue(current_value);
}

IntegerFilterItem::~IntegerFilterItem( ) {
    LowSpinCtrl->Unbind(wxEVT_SPINCTRL, &IntegerFilterItem::LowControlChanged, this);
    HighSpinCtrl->Unbind(wxEVT_SPINCTRL, &IntegerFilterItem::HighControlChanged, this);
}

int IntegerFilterItem::GetLowValue( ) {
    return LowSpinCtrl->GetValue( );
}

int IntegerFilterItem::GetHighValue( ) {
    return HighSpinCtrl->GetValue( );
}

//-------------

FloatFilterItem::FloatFilterItem(wxString field_name, wxWindow* parent, wxWindowID id, const wxPoint& pos, const wxSize& size, long style)
    : FilterItem(field_name, parent, id, pos, size, style) {

    LowTextCtrl = new NumericTextCtrl(this, wxID_ANY, wxEmptyString, wxDefaultPosition, wxSize(120, -1), wxTE_PROCESS_ENTER);
    my_sizer->Add(LowTextCtrl, 0, wxALIGN_CENTER_VERTICAL | wxALL, 5);

    ToText = new wxStaticText(this, wxID_ANY, wxT("To"), wxDefaultPosition, wxDefaultSize, 0);
    ToText->Wrap(-1);
    my_sizer->Add(ToText, 0, wxALIGN_CENTER_VERTICAL | wxALL, 5);

    HighTextCtrl = new NumericTextCtrl(this, wxID_ANY, wxEmptyString, wxDefaultPosition, wxSize(120, -1), wxTE_PROCESS_ENTER);
    my_sizer->Add(HighTextCtrl, 0, wxALIGN_CENTER_VERTICAL | wxALL, 5);

    LowTextCtrl->Enable(false);
    HighTextCtrl->Enable(false);
    Layout( );

    LowTextCtrl->Bind(wxEVT_TEXT_ENTER, &FloatFilterItem::LowControlChanged, this);
    HighTextCtrl->Bind(wxEVT_TEXT_ENTER, &FloatFilterItem::HighControlChanged, this);
    LowTextCtrl->Bind(wxEVT_KILL_FOCUS, &FloatFilterItem::LowKillFocus, this);
    HighTextCtrl->Bind(wxEVT_KILL_FOCUS, &FloatFilterItem::HighKillFocus, this);

    LowTextCtrl->ChangeValue("0.0");
    HighTextCtrl->ChangeValue("0.0");

    previous_low_value  = 0.0;
    previous_high_value = 0.0;
}

void FloatFilterItem::CheckBoxClicked(wxCommandEvent& event) {
    if ( field_checkbox->IsChecked( ) == true ) {
        LowTextCtrl->Enable(true);
        HighTextCtrl->Enable(true);
    }
    else {
        LowTextCtrl->Enable(false);
        HighTextCtrl->Enable(false);
    }
}

void FloatFilterItem::CheckLowValue( ) {
    double current_low_value;
    double current_high_value;

    if ( LowTextCtrl->GetLineText(0).ToDouble(&current_low_value) == false ) {
        LowTextCtrl->ChangeValue(wxString::Format("%.2f", previous_low_value));
    }
    else {
        previous_low_value = float(current_low_value);
        LowTextCtrl->ChangeValue(wxString::Format("%.2f", previous_low_value));

        if ( HighTextCtrl->GetLineText(0).ToDouble(&current_high_value) == false ) {
            HighTextCtrl->ChangeValue(wxString::Format("%.2f", previous_high_value));
        }
        else {
            if ( current_low_value > current_high_value ) {
                HighTextCtrl->ChangeValue(wxString::Format("%.2f", current_low_value));
                previous_high_value = current_low_value;
            }
        }
    }
}

void FloatFilterItem::CheckHighValue( ) {
    double current_low_value;
    double current_high_value;

    if ( HighTextCtrl->GetLineText(0).ToDouble(&current_high_value) == false ) {
        HighTextCtrl->ChangeValue(wxString::Format("%.2f", previous_high_value));
    }
    else {
        previous_high_value = float(current_high_value);
        HighTextCtrl->ChangeValue(wxString::Format("%.2f", previous_high_value));

        if ( LowTextCtrl->GetLineText(0).ToDouble(&current_low_value) == false ) {
            LowTextCtrl->ChangeValue(wxString::Format("%.2f", previous_low_value));
        }
        else {
            if ( current_high_value < current_low_value ) {
                LowTextCtrl->ChangeValue(wxString::Format("%.2f", current_high_value));
                previous_low_value = current_high_value;
            }
        }
    }
}

void FloatFilterItem::LowControlChanged(wxCommandEvent& event) {
    CheckLowValue( );
}

void FloatFilterItem::HighControlChanged(wxCommandEvent& event) {
    CheckHighValue( );
}

void FloatFilterItem::LowKillFocus(wxFocusEvent& event) {
    CheckLowValue( );
}

void FloatFilterItem::HighKillFocus(wxFocusEvent& event) {
    CheckHighValue( );
}

float FloatFilterItem::GetLowValue( ) {
    double current_value;
    LowTextCtrl->GetLineText(0).ToDouble(&current_value);
    return float(current_value);
}

float FloatFilterItem::GetHighValue( ) {
    double current_value;
    HighTextCtrl->GetLineText(0).ToDouble(&current_value);
    return float(current_value);
}

FloatFilterItem::~FloatFilterItem( ) {
    LowTextCtrl->Unbind(wxEVT_TEXT_ENTER, &FloatFilterItem::LowControlChanged, this);
    HighTextCtrl->Unbind(wxEVT_TEXT_ENTER, &FloatFilterItem::HighControlChanged, this);
    LowTextCtrl->Unbind(wxEVT_KILL_FOCUS, &FloatFilterItem::LowKillFocus, this);
    HighTextCtrl->Unbind(wxEVT_KILL_FOCUS, &FloatFilterItem::HighKillFocus, this);
}

//------------------

DateFilterItem::DateFilterItem(wxString field_name, wxWindow* parent, wxWindowID id, const wxPoint& pos, const wxSize& size, long style)
    : FilterItem(field_name, parent, id, pos, size, style) {

    LowDateCtrl = new wxDatePickerCtrl(this, wxID_ANY, wxDefaultDateTime, wxDefaultPosition, wxSize(120, -1), wxDP_DEFAULT);
    my_sizer->Add(LowDateCtrl, 0, wxALIGN_CENTER_VERTICAL | wxALL, 5);

    ToText = new wxStaticText(this, wxID_ANY, wxT("To"), wxDefaultPosition, wxDefaultSize, 0);
    ToText->Wrap(-1);
    my_sizer->Add(ToText, 0, wxALIGN_CENTER_VERTICAL | wxALL, 5);

    HighDateCtrl = new wxDatePickerCtrl(this, wxID_ANY, wxDefaultDateTime, wxDefaultPosition, wxSize(120, -1), wxDP_DEFAULT);
    my_sizer->Add(HighDateCtrl, 0, wxALIGN_CENTER_VERTICAL | wxALL, 5);

    LowDateCtrl->Enable(false);
    HighDateCtrl->Enable(false);
    Layout( );

    LowDateCtrl->Bind(wxEVT_DATE_CHANGED, &DateFilterItem::LowControlChanged, this);
    HighDateCtrl->Bind(wxEVT_DATE_CHANGED, &DateFilterItem::HighControlChanged, this);
}

void DateFilterItem::CheckBoxClicked(wxCommandEvent& event) {
    if ( field_checkbox->IsChecked( ) == true ) {
        LowDateCtrl->Enable(true);
        HighDateCtrl->Enable(true);
    }
    else {
        LowDateCtrl->Enable(false);
        HighDateCtrl->Enable(false);
    }
}

void DateFilterItem::LowControlChanged(wxCommandEvent& event) {
    wxDateTime current_value;

    current_value = LowDateCtrl->GetValue( );

    if ( current_value > HighDateCtrl->GetValue( ) ) {
        HighDateCtrl->SetValue(current_value);
    }
}

void DateFilterItem::HighControlChanged(wxCommandEvent& event) {
    wxDateTime current_value;

    current_value = HighDateCtrl->GetValue( );

    if ( current_value < LowDateCtrl->GetValue( ) ) {
        LowDateCtrl->SetValue(current_value);
    }
}

DateFilterItem::~DateFilterItem( ) {
    LowDateCtrl->Unbind(wxEVT_DATE_CHANGED, &DateFilterItem::LowControlChanged, this);
    HighDateCtrl->Unbind(wxEVT_DATE_CHANGED, &DateFilterItem::HighControlChanged, this);
}

int DateFilterItem::GetLowValue( ) {
    return LowDateCtrl->GetValue( ).GetTicks( );
}

int DateFilterItem::GetHighValue( ) {
    return HighDateCtrl->GetValue( ).GetTicks( );
}

ProperOverwriteCheckSaveDialog::ProperOverwriteCheckSaveDialog(wxWindow* parent, const wxString& message, const wxString& wildcard, const wxString wanted_extension)
    : wxFileDialog(parent, message, wxEmptyString, wxEmptyString, wildcard, wxFD_SAVE, wxDefaultPosition, wxDefaultSize, wxFileDialogNameStr) {
    wxString default_dir = main_frame->current_project.database.database_file.GetPath( );
    wxFileDialog::SetDirectory(default_dir);

    extension_lowercase = wanted_extension.Lower( );
    extension_uppercase = wanted_extension.Upper( );
    Bind(wxEVT_BUTTON, &ProperOverwriteCheckSaveDialog::OnSave, this, wxID_OK);
    overidden_path = "";
};

ProperOverwriteCheckSaveDialog::~ProperOverwriteCheckSaveDialog( ) {
    Unbind(wxEVT_BUTTON, &ProperOverwriteCheckSaveDialog::OnSave, this, wxID_OK);
}

wxString ProperOverwriteCheckSaveDialog::ReturnProperPath( ) {
    if ( overidden_path == "" )
        return GetPath( );
    else
        return overidden_path;
}

void ProperOverwriteCheckSaveDialog::OnSave(wxCommandEvent& event) {
    wxString current_path = GetPath( );

    if ( current_path.EndsWith(extension_lowercase) == false && current_path.EndsWith(extension_uppercase) == false ) {
        current_path += extension_lowercase;
        overidden_path = current_path;
    }
    else {
        overidden_path = "";
    }

    if ( DoesFileExist(current_path) == true ) {
        wxMessageDialog check_dialog(this, wxString::Format("The File :-\n\n\"%s\"\n\nAlready exists, Do you want to OVERWRITE it?", GetPath( )), "Confirm", wxYES_NO | wxICON_WARNING);

        if ( check_dialog.ShowModal( ) == wxID_YES )
            event.Skip( );
    }
    else
        event.Skip( );
}

// VIRTUAL LIST CTRL
ContentsList::ContentsList(wxWindow* parent, wxWindowID id, const wxPoint& pos, const wxSize& size, long style, const wxValidator& validator, const wxString& name)
    : wxListCtrl(parent, id, pos, size, style, validator, name) {
}

wxString ContentsList::OnGetItemText(long item, long column) const {
    MyAssetPanelParent* parent_panel = reinterpret_cast<MyAssetPanelParent*>(m_parent->GetParent( )->GetParent( )); // not very nice code!
    return parent_panel->ReturnItemText(item, column);
    //wxPrintf("Here!\n");
    //	return "Hi"	;
}

int ContentsList::ReturnGuessAtColumnTextWidth(int wanted_column) {
    wxClientDC dc(this);
    long       counter;

    wxListItem result;
    result.SetMask(wxLIST_MASK_TEXT);
    GetColumn(wanted_column, result);

    int max_width = dc.GetTextExtent(result.GetText( )).x + 20;

    if ( GetItemCount( ) < 100 ) {
        for ( counter = 0; counter < GetItemCount( ); counter++ ) {
            if ( dc.GetTextExtent(OnGetItemText(counter, wanted_column)).x + 20 > max_width )
                max_width = dc.GetTextExtent(OnGetItemText(counter, wanted_column)).x + 20;
        }
    }
    else {
        for ( counter = 0; counter < 50; counter++ ) {
            if ( dc.GetTextExtent(OnGetItemText(counter, wanted_column)).x + 20 > max_width )
                max_width = dc.GetTextExtent(OnGetItemText(counter, wanted_column)).x + 20;
        }

        for ( counter = GetItemCount( ) - 50; counter < GetItemCount( ); counter++ ) {
            if ( dc.GetTextExtent(OnGetItemText(counter, wanted_column)).x + 20 > max_width )
                max_width = dc.GetTextExtent(OnGetItemText(counter, wanted_column)).x + 20;
        }
    }

    return max_width;
}

// REFINEMENT PACKAGE LIST

RefinementPackageListControl::RefinementPackageListControl(wxWindow* parent, wxWindowID id, const wxPoint& pos, const wxSize& size, long style, const wxValidator& validator, const wxString& name)
    : wxListCtrl(parent, id, pos, size, style, validator, name) {
}

wxString RefinementPackageListControl::OnGetItemText(long item, long column) const {
    MyDebugAssertTrue(column == 0, "Asking for column that shouldn't exist (%li)", column);

    MyRefinementPackageAssetPanel* parent_panel = reinterpret_cast<MyRefinementPackageAssetPanel*>(m_parent->GetParent( )->GetParent( )); // not very nice code!

    if ( parent_panel->all_refinement_packages.GetCount( ) > 0 ) {
        return parent_panel->all_refinement_packages.Item(item).name;
    }
    else
        return "";
}

int RefinementPackageListControl::ReturnGuessAtColumnTextWidth( ) {

    wxClientDC dc(this);
    long       counter;
    int        client_height;
    int        client_width;

    int current_width;

    GetClientSize(&client_width, &client_height);
    int max_width = client_width;

    if ( GetItemCount( ) < 100 ) {
        for ( counter = 0; counter < GetItemCount( ); counter++ ) {
            if ( dc.GetTextExtent(OnGetItemText(counter, 0)).x + 20 > max_width )
                max_width = dc.GetTextExtent(OnGetItemText(counter, 0)).x + 20;
        }
    }
    else {
        for ( counter = 0; counter < 50; counter++ ) {
            if ( dc.GetTextExtent(OnGetItemText(counter, 0)).x + 20 > max_width )
                max_width = dc.GetTextExtent(OnGetItemText(counter, 0)).x + 20;
        }

        for ( counter = GetItemCount( ) - 50; counter < GetItemCount( ); counter++ ) {
            if ( dc.GetTextExtent(OnGetItemText(counter, 0)).x + 20 > max_width )
                max_width = dc.GetTextExtent(OnGetItemText(counter, 0)).x + 20;
        }
    }

    return max_width;
}

// CONTAINED PARTICLES

ContainedParticleListControl::ContainedParticleListControl(wxWindow* parent, wxWindowID id, const wxPoint& pos, const wxSize& size, long style, const wxValidator& validator, const wxString& name)
    : wxListCtrl(parent, id, pos, size, style, validator, name) {
}

wxString ContainedParticleListControl::OnGetItemText(long item, long column) const {
    MyRefinementPackageAssetPanel* parent_panel = refinement_package_asset_panel; ////refinereinterpret_cast < MyRefinementPackageAssetPanel *> (m_parent->GetParent()->GetParent()); // not very nice code!

    if ( parent_panel->all_refinement_packages.GetCount( ) > 0 && parent_panel->selected_refinement_package >= 0 ) {
        switch ( column ) {
            case 0:
                return wxString::Format(wxT("%li"), parent_panel->all_refinement_packages.Item(parent_panel->selected_refinement_package).contained_particles.Item(item).original_particle_position_asset_id);
                break;
            case 1:
                return wxString::Format(wxT("%li"), parent_panel->all_refinement_packages.Item(parent_panel->selected_refinement_package).contained_particles.Item(item).parent_image_id);
                break;
            case 2:
                return wxString::Format(wxT("%.2f Å"), parent_panel->all_refinement_packages.Item(parent_panel->selected_refinement_package).contained_particles.Item(item).x_pos);
                break;
            case 3:
                return wxString::Format(wxT("%.2f Å"), parent_panel->all_refinement_packages.Item(parent_panel->selected_refinement_package).contained_particles.Item(item).y_pos);
                break;
            case 4:
                return wxString::Format(wxT("%.4f Å"), parent_panel->all_refinement_packages.Item(parent_panel->selected_refinement_package).contained_particles.Item(item).pixel_size);
                break;
            case 5:
                return wxString::Format(wxT("%.2f mm"), parent_panel->all_refinement_packages.Item(parent_panel->selected_refinement_package).contained_particles.Item(item).spherical_aberration);
                break;
            case 6:
                return wxString::Format(wxT("%.2f kV"), parent_panel->all_refinement_packages.Item(parent_panel->selected_refinement_package).contained_particles.Item(item).microscope_voltage);
                break;
            case 7:
                return wxString::Format(wxT("%.2f"), parent_panel->all_refinement_packages.Item(parent_panel->selected_refinement_package).contained_particles.Item(item).amplitude_contrast);
                break;
            case 8:
                return wxString::Format(wxT("%.0f Å"), parent_panel->all_refinement_packages.Item(parent_panel->selected_refinement_package).contained_particles.Item(item).defocus_1);
                break;
            case 9:
                return wxString::Format(wxT("%.0f Å"), parent_panel->all_refinement_packages.Item(parent_panel->selected_refinement_package).contained_particles.Item(item).defocus_2);
                break;
            case 10:
                return wxString::Format(wxT("%.2f °"), parent_panel->all_refinement_packages.Item(parent_panel->selected_refinement_package).contained_particles.Item(item).defocus_angle);
                break;
            case 11:
                return wxString::Format(wxT("%.2f °"), rad_2_deg(parent_panel->all_refinement_packages.Item(parent_panel->selected_refinement_package).contained_particles.Item(item).phase_shift));
                break;
                /*   case 10 :
			   	return wxString::Format(wxT("%.2f °"), parent_panel->all_refinement_packages.Item(parent_panel->selected_refinement_package).contained_particles.Item(item).psi);
			   	break;
		    case 11 :
			    return wxString::Format(wxT("%.2f °"), parent_panel->all_refinement_packages.Item(parent_panel->selected_refinement_package).contained_particles.Item(item).theta);
			   	break;
		    case 12 :
			    return wxString::Format(wxT("%.2f °"), parent_panel->all_refinement_packages.Item(parent_panel->selected_refinement_package).contained_particles.Item(item).phi);
			    break;
		    case 13 :
			    return wxString::Format(wxT("%.2f °"), parent_panel->all_refinement_packages.Item(parent_panel->selected_refinement_package).contained_particles.Item(item).x_shift);
			    break;
		    case 14 :
			    return wxString::Format(wxT("%.2f °"), parent_panel->all_refinement_packages.Item(parent_panel->selected_refinement_package).contained_particles.Item(item).y_shift);
			    break;
*/
            default:
                MyPrintWithDetails("Error, asking for column (%li) which does not exist", column);
                return "";
        }
    }
    else {
        return "";
    }
}

int ContainedParticleListControl::ReturnGuessAtColumnTextWidth(int wanted_column) {
    wxClientDC dc(this);
    long       counter;

    wxListItem result;
    result.SetMask(wxLIST_MASK_TEXT);
    GetColumn(wanted_column, result);

    int max_width = dc.GetTextExtent(result.GetText( )).x + 20;

    if ( GetItemCount( ) < 100 ) {
        for ( counter = 0; counter < GetItemCount( ); counter++ ) {
            if ( dc.GetTextExtent(OnGetItemText(counter, wanted_column)).x + 20 > max_width )
                max_width = dc.GetTextExtent(OnGetItemText(counter, wanted_column)).x + 20;
        }
    }
    else {
        for ( counter = 0; counter < 50; counter++ ) {
            if ( dc.GetTextExtent(OnGetItemText(counter, wanted_column)).x + 20 > max_width )
                max_width = dc.GetTextExtent(OnGetItemText(counter, wanted_column)).x + 20;
        }

        for ( counter = GetItemCount( ) - 50; counter < GetItemCount( ); counter++ ) {
            if ( dc.GetTextExtent(OnGetItemText(counter, wanted_column)).x + 20 > max_width )
                max_width = dc.GetTextExtent(OnGetItemText(counter, wanted_column)).x + 20;
        }
    }

    return max_width;
}

// 3D References

ReferenceVolumesListControl::ReferenceVolumesListControl(wxWindow* parent, wxWindowID id, const wxPoint& pos, const wxSize& size, long style, const wxValidator& validator, const wxString& name)
    : wxListCtrl(parent, id, pos, size, style, validator, name) {
}

wxString ReferenceVolumesListControl::OnGetItemText(long item, long column) const {
    extern MyVolumeAssetPanel*     volume_asset_panel;
    MyRefinementPackageAssetPanel* parent_panel = refinement_package_asset_panel;

    if ( parent_panel->all_refinement_packages.GetCount( ) > 0 && parent_panel->selected_refinement_package >= 0 ) {
        switch ( column ) {
            case 0:
                return wxString::Format(wxT("%li"), item + 1);
                break;
            case 1:
                if ( parent_panel->all_refinement_packages.Item(parent_panel->selected_refinement_package).references_for_next_refinement.Item(item) == -1 )
                    return wxT("Generate from params.");
                else
                    return volume_asset_panel->ReturnAssetName(volume_asset_panel->ReturnArrayPositionFromAssetID(parent_panel->all_refinement_packages.Item(parent_panel->selected_refinement_package).references_for_next_refinement.Item(item)));
                break;
            default:
                MyPrintWithDetails("Error, asking for column (%li) which does not exist", column);
                return "";
        }
    }
    else {
        return "";
    }
}

int ReferenceVolumesListControl::ReturnGuessAtColumnTextWidth(int wanted_column) {
    wxClientDC dc(this);
    long       counter;

    wxListItem result;
    result.SetMask(wxLIST_MASK_TEXT);
    GetColumn(wanted_column, result);

    int max_width = dc.GetTextExtent(result.GetText( )).x + 20;

    if ( GetItemCount( ) < 100 ) {
        for ( counter = 0; counter < GetItemCount( ); counter++ ) {
            if ( dc.GetTextExtent(OnGetItemText(counter, wanted_column)).x + 20 > max_width )
                max_width = dc.GetTextExtent(OnGetItemText(counter, wanted_column)).x + 20;
        }
    }
    else {
        for ( counter = 0; counter < 50; counter++ ) {
            if ( dc.GetTextExtent(OnGetItemText(counter, wanted_column)).x + 20 > max_width )
                max_width = dc.GetTextExtent(OnGetItemText(counter, wanted_column)).x + 20;
        }

        for ( counter = GetItemCount( ) - 50; counter < GetItemCount( ); counter++ ) {
            if ( dc.GetTextExtent(OnGetItemText(counter, wanted_column)).x + 20 > max_width )
                max_width = dc.GetTextExtent(OnGetItemText(counter, wanted_column)).x + 20;
        }
    }

    return max_width;
}

ReferenceVolumesListControlRefinement::ReferenceVolumesListControlRefinement(wxWindow* parent, wxWindowID id, const wxPoint& pos, const wxSize& size, long style, const wxValidator& validator, const wxString& name)
    : ReferenceVolumesListControl(parent, id, pos, size, style, validator, name) {
    refinement_package_picker_to_use = NULL;
}

wxString ReferenceVolumesListControlRefinement::OnGetItemText(long item, long column) const {
    extern MyVolumeAssetPanel*            volume_asset_panel;
    extern MyRefinementPackageAssetPanel* refinement_package_asset_panel;
    int                                   selected_refinement_package;

    if ( refinement_package_picker_to_use != NULL )
        selected_refinement_package = refinement_package_picker_to_use->GetSelection( );

    if ( refinement_package_asset_panel->all_refinement_packages.GetCount( ) > 0 && selected_refinement_package >= 0 && refinement_package_picker_to_use != NULL ) {
        switch ( column ) {
            case 0:
                return wxString::Format(wxT("%li"), item + 1);
                break;
            case 1:
                if ( refinement_package_asset_panel->all_refinement_packages.Item(selected_refinement_package).references_for_next_refinement.Item(item) == -1 )
                    return wxT("Generate from params.");
                else
                    return volume_asset_panel->ReturnAssetName(volume_asset_panel->ReturnArrayPositionFromAssetID(refinement_package_asset_panel->all_refinement_packages.Item(selected_refinement_package).references_for_next_refinement.Item(item)));
                break;
            default:
                MyPrintWithDetails("Error, asking for column (%li) which does not exist", column);
                return "";
        }
    }
    else {
        return "";
    }
}

// Refinements..

RefinementParametersListCtrl::RefinementParametersListCtrl(wxWindow* parent, wxWindowID id, const wxPoint& pos, const wxSize& size, long style, const wxValidator& validator, const wxString& name)
    : wxListCtrl(parent, id, pos, size, style, validator, name) {
    parent_dialog = NULL;
}

void RefinementParametersListCtrl::SetParent(RefinementParametersDialog* wanted_parent) {
    parent_dialog = wanted_parent;
}

wxString RefinementParametersListCtrl::OnGetItemText(long item, long column) const {

    //	wxPrintf("REturning Value for item = %li, column = %li\n", item, column);

    if ( parent_dialog != NULL ) {
        int         current_class      = parent_dialog->current_class;
        Refinement* current_refinement = refinement_results_panel->buffered_full_refinement;

        //wxPrintf("getting text for column %li column\n", column);

        switch ( column ) {
            case 0: // position_in_stack
                return wxString::Format("%li", current_refinement->class_refinement_results[current_class].particle_refinement_results[item].position_in_stack);
                break;
            case 1: // psi
                return wxString::Format("%.2f", current_refinement->class_refinement_results[current_class].particle_refinement_results[item].psi);
                break;
            case 2: // theta
                return wxString::Format("%.2f", current_refinement->class_refinement_results[current_class].particle_refinement_results[item].theta);
                break;
            case 3: // phi
                return wxString::Format("%.2f", current_refinement->class_refinement_results[current_class].particle_refinement_results[item].phi);
                break;
            case 4: // xshift
                return wxString::Format("%.2f", current_refinement->class_refinement_results[current_class].particle_refinement_results[item].xshift);
                break;
            case 5: // yshift
                return wxString::Format("%.2f", current_refinement->class_refinement_results[current_class].particle_refinement_results[item].yshift);
                break;
            case 6: // defocus1
                return wxString::Format("%.0f", current_refinement->class_refinement_results[current_class].particle_refinement_results[item].defocus1);
                break;
            case 7: // defocus2
                return wxString::Format("%.0f", current_refinement->class_refinement_results[current_class].particle_refinement_results[item].defocus2);
                break;
            case 8: // defocus_angle
                return wxString::Format("%.2f", current_refinement->class_refinement_results[current_class].particle_refinement_results[item].defocus_angle);
                break;
            case 9: // phase shift
                return wxString::Format("%.2f", rad_2_deg(current_refinement->class_refinement_results[current_class].particle_refinement_results[item].phase_shift));
                break;
            case 10: // Beam Tilt X
                return wxString::Format("%.2f", current_refinement->class_refinement_results[current_class].particle_refinement_results[item].beam_tilt_x);
                break;
            case 11: // Beam Tilt Y
                return wxString::Format("%.2f", current_refinement->class_refinement_results[current_class].particle_refinement_results[item].beam_tilt_y);
                break;
            case 12: // Image Shift X
                return wxString::Format("%.2f", current_refinement->class_refinement_results[current_class].particle_refinement_results[item].image_shift_x);
                break;
            case 13: // Image Shift Y
                return wxString::Format("%.2f", current_refinement->class_refinement_results[current_class].particle_refinement_results[item].image_shift_y);
                break;
            case 14: // Voltage
                return wxString::Format("%.2f", current_refinement->class_refinement_results[current_class].particle_refinement_results[item].microscope_voltage_kv);
                break;
            case 15: // Cs
                return wxString::Format("%.2f", current_refinement->class_refinement_results[current_class].particle_refinement_results[item].microscope_spherical_aberration_mm);
                break;
            case 16: // Amplitude Contrast
                return wxString::Format("%.2f", current_refinement->class_refinement_results[current_class].particle_refinement_results[item].amplitude_contrast);
                break;
            case 17: // Pixel Size
                return wxString::Format("%.2f", current_refinement->class_refinement_results[current_class].particle_refinement_results[item].pixel_size);
                break;
            case 18: // occupancy
                return wxString::Format("%.1f", current_refinement->class_refinement_results[current_class].particle_refinement_results[item].occupancy);
                break;
            case 19: // logp
                return wxString::Format("%.2f", current_refinement->class_refinement_results[current_class].particle_refinement_results[item].logp);
                break;
            case 20: // sigma
                return wxString::Format("%.2f", current_refinement->class_refinement_results[current_class].particle_refinement_results[item].sigma);
                break;
            case 21: // score
                return wxString::Format("%.2f", current_refinement->class_refinement_results[current_class].particle_refinement_results[item].score);
                break;
            case 22: // image is active
                if ( current_refinement->class_refinement_results[current_class].particle_refinement_results[item].image_is_active < 0 )
                    return "No";
                else
                    return "Yes";
                break;
            default:
                MyPrintWithDetails("Error, asking for column (%li) which does not exist", column);
                return "";
        }
    }
    else {
        return "";
    }
}

int RefinementParametersListCtrl::ReturnGuessAtColumnTextWidth(int wanted_column) {

    wxClientDC dc(this);
    long       counter;

    wxListItem result;
    result.SetMask(wxLIST_MASK_TEXT);
    GetColumn(wanted_column, result);

    int max_width = dc.GetTextExtent(result.GetText( )).x + 20;

    if ( GetItemCount( ) < 100 ) {
        for ( counter = 0; counter < GetItemCount( ); counter++ ) {
            if ( dc.GetTextExtent(OnGetItemText(counter, wanted_column)).x + 20 > max_width )
                max_width = dc.GetTextExtent(OnGetItemText(counter, wanted_column)).x + 20;
        }
    }
    else {
        for ( counter = 0; counter < 50; counter++ ) {
            if ( dc.GetTextExtent(OnGetItemText(counter, wanted_column)).x + 20 > max_width )
                max_width = dc.GetTextExtent(OnGetItemText(counter, wanted_column)).x + 20;
        }

        for ( counter = GetItemCount( ) - 50; counter < GetItemCount( ); counter++ ) {
            if ( dc.GetTextExtent(OnGetItemText(counter, wanted_column)).x + 20 > max_width )
                max_width = dc.GetTextExtent(OnGetItemText(counter, wanted_column)).x + 20;
        }
    }

    return max_width;
}

// Classification Selection..

ClassificationSelectionListCtrl::ClassificationSelectionListCtrl(wxWindow* parent, wxWindowID id, const wxPoint& pos, const wxSize& size, long style, const wxValidator& validator, const wxString& name)
    : wxListCtrl(parent, id, pos, size, style, validator, name) {

    current_selection_id    = -10;
    selection_id_upon_clear = -10;
    current_selection       = -1;

    Bind(wxEVT_LIST_DELETE_ALL_ITEMS, &ClassificationSelectionListCtrl::OnClearAll, this);
}

void ClassificationSelectionListCtrl::OnClearAll(wxListEvent& event) {
    selection_id_upon_clear = current_selection_id;
}

void ClassificationSelectionListCtrl::Fill(long refinement_package_asset_id, long classification_id, bool select_latest) {
    Freeze( );
    ClearAll( );

    all_valid_selections.Clear( );
    original_classum_selection_array_positions.Clear( );
    int item_to_select = -1;

    for ( int counter = 0; counter < refinement_package_asset_panel->all_classification_selections.GetCount( ); counter++ ) {
        if ( refinement_package_asset_panel->all_classification_selections.Item(counter).refinement_package_asset_id == refinement_package_asset_id && refinement_package_asset_panel->all_classification_selections.Item(counter).classification_id == classification_id ) {
            all_valid_selections.Add(refinement_package_asset_panel->all_classification_selections.Item(counter));
            original_classum_selection_array_positions.Add(counter);
            if ( refinement_package_asset_panel->all_classification_selections.Item(counter).selection_id == selection_id_upon_clear )
                item_to_select = counter;
        }
    }

    if ( all_valid_selections.GetCount( ) > 0 ) {
        InsertColumn(0, wxT("Selection"), wxLIST_FORMAT_CENTRE, wxLIST_AUTOSIZE_USEHEADER);
        InsertColumn(1, wxT("Creation Date"), wxLIST_FORMAT_CENTRE, wxLIST_AUTOSIZE_USEHEADER);
        InsertColumn(2, wxT("Number Selected"), wxLIST_FORMAT_CENTRE, wxLIST_AUTOSIZE_USEHEADER);

        SetItemCount(all_valid_selections.GetCount( ));
        RefreshItems(0, all_valid_selections.GetCount( ) - 1);

        for ( int counter = 0; counter < GetColumnCount( ); counter++ ) {
            SetColumnWidth(counter, ReturnGuessAtColumnTextWidth(counter));
        }

        if ( select_latest == true ) {
            SetItemState(all_valid_selections.GetCount( ) - 1, wxLIST_STATE_SELECTED, wxLIST_STATE_SELECTED);
            current_selection_id = all_valid_selections.Item(all_valid_selections.GetCount( ) - 1).selection_id;
        }
        else if ( item_to_select != -1 ) {
            SetItemState(item_to_select, wxLIST_STATE_SELECTED, wxLIST_STATE_SELECTED);
            current_selection_id = selection_id_upon_clear;
        }
        //else
        //{
        //	SetItemState(0, wxLIST_STATE_SELECTED, wxLIST_STATE_SELECTED);
        //	current_selection_id = all_valid_selections.Item(0).selection_id;
        //}
    }

    Thaw( );
}

wxString ClassificationSelectionListCtrl::OnGetItemText(long item, long column) const {

    //	wxPrintf("REturning Value for item = %li, column = %li\n", item, column);

    if ( all_valid_selections.GetCount( ) > 0 && refine2d_results_panel->RefinementPackageComboBox->GetCount( ) > 0 ) {
        ClassificationSelection* current_selection = &all_valid_selections.Item(item);

        //wxPrintf("getting text for column %li column\n", column);

        switch ( column ) {
            case 0: // position_in_stack
                return current_selection->name;
                break;
            case 1: // psi
                return current_selection->creation_date.FormatISOCombined(' ');
                break;
            case 2: // theta
                return wxString::Format("%i", current_selection->number_of_selections);
                break;
            default:
                MyPrintWithDetails("Error, asking for column (%li) which does not exist", column);
                return "";
        }
    }
    else {
        return "";
    }
}

int ClassificationSelectionListCtrl::ReturnGuessAtColumnTextWidth(int wanted_column) {

    wxClientDC dc(this);
    long       counter;

    wxListItem result;
    result.SetMask(wxLIST_MASK_TEXT);
    GetColumn(wanted_column, result);

    int max_width = dc.GetTextExtent(result.GetText( )).x + 20;

    if ( GetItemCount( ) < 100 ) {
        for ( counter = 0; counter < GetItemCount( ); counter++ ) {
            if ( dc.GetTextExtent(OnGetItemText(counter, wanted_column)).x + 20 > max_width )
                max_width = dc.GetTextExtent(OnGetItemText(counter, wanted_column)).x + 20;
        }
    }
    else {
        for ( counter = 0; counter < 50; counter++ ) {
            if ( dc.GetTextExtent(OnGetItemText(counter, wanted_column)).x + 20 > max_width )
                max_width = dc.GetTextExtent(OnGetItemText(counter, wanted_column)).x + 20;
        }

        for ( counter = GetItemCount( ) - 50; counter < GetItemCount( ); counter++ ) {
            if ( dc.GetTextExtent(OnGetItemText(counter, wanted_column)).x + 20 > max_width )
                max_width = dc.GetTextExtent(OnGetItemText(counter, wanted_column)).x + 20;
        }
    }

    return max_width;
}

ClassVolumeSelectPanel::ClassVolumeSelectPanel(wxWindow* parent, wxWindowID id, const wxPoint& pos, const wxSize& size, long style) : wxPanel(parent, id, pos, size, style) {
    MainSizer = new wxBoxSizer(wxHORIZONTAL);

    wxBoxSizer* bSizer201;
    bSizer201 = new wxBoxSizer(wxHORIZONTAL);

    ClassText = new wxStaticText(this, wxID_ANY, wxT("Class #1 :"), wxDefaultPosition, wxDefaultSize, 0);
    ClassText->Wrap(-1);
    bSizer201->Add(ClassText, 0, wxALIGN_CENTER_VERTICAL | wxALL, 5);

    VolumeComboBox = new VolumeAssetPickerComboPanel(this, wxID_ANY, wxDefaultPosition, wxDefaultSize, wxTAB_TRAVERSAL);
    VolumeComboBox->FillComboBox(true);
    VolumeComboBox->SetSelectionWithEvent(0);
    bSizer201->Add(VolumeComboBox, 1, wxALL, 5);
    MainSizer->Add(bSizer201, 1, 0, 5);
    class_number = -1;

    this->SetSizer(MainSizer);
    this->Layout( );
}

ClassVolumeSelectPanel::~ClassVolumeSelectPanel( ) {
}

wxThread::ExitCode AutoMaskerThread::Entry( ) {
    //  Read in the files, threshold them write them out again...

    Image     input_image;
    Image     buffer_image;
    Image     size_image;
    ImageFile input_file;
    MRCFile   output_file;

<<<<<<< HEAD
CombinedPackageClassSelectionPanel::CombinedPackageClassSelectionPanel (wxWindow *parent, wxWindowID id, const wxPoint& pos, const wxSize& size, long style)
: wxPanel (parent, id, pos, size, style)
{
	MainSizer = new wxBoxSizer( wxHORIZONTAL );

	wxBoxSizer* ClassSelectSizer;
	ClassSelectSizer = new wxBoxSizer( wxHORIZONTAL );

	ClassText = new wxStaticText( this, wxID_ANY, wxT(""), wxDefaultPosition, wxDefaultSize, 0 );
	ClassText->Wrap( 1 );
	ClassSelectSizer->Add( ClassText, 1, wxALIGN_CENTER_VERTICAL | wxALL, 5 );

	ClassComboBox = new wxComboBox(this, wxID_ANY, wxT(""), wxDefaultPosition, wxDefaultSize, 0, NULL, 0 );

	ClassSelectSizer->Add( ClassComboBox, 1, wxALL, 5 );
	MainSizer->Add( ClassSelectSizer, 1, 0, 5 );

	this->SetSizer( MainSizer );
	this->Layout();
}

CombinedPackageClassSelectionPanel::~CombinedPackageClassSelectionPanel ()
{

}

CombinedPackageRefinementSelectPanel::CombinedPackageRefinementSelectPanel (wxWindow *parent, wxWindowID id, const wxPoint& pos, const wxSize& size, long style)
: wxPanel (parent, id, pos, size, style)
{
	MainSizer = new wxBoxSizer( wxHORIZONTAL );

	wxBoxSizer* RefinementSelectSizer;
	RefinementSelectSizer = new wxBoxSizer( wxHORIZONTAL );

	RefinementText = new wxStaticText( this, wxID_ANY, wxT(""), wxDefaultPosition, wxDefaultSize, 0 );
	RefinementText->Wrap( 0 );
	RefinementSelectSizer->Add( RefinementText, 1, wxALIGN_CENTER | wxALIGN_CENTER_VERTICAL, 5 );

	RefinementComboBox = new RefinementPickerComboPanel( this, wxID_ANY, wxDefaultPosition, wxDefaultSize, wxTAB_TRAVERSAL );

	RefinementSelectSizer->Add(RefinementComboBox, 1, 0, 5);
	MainSizer->Add( RefinementSelectSizer, 1, 0, 5 );

	this->SetSizer( MainSizer );
	this->Layout();
}

CombinedPackageRefinementSelectPanel::~CombinedPackageRefinementSelectPanel()
{

}


wxThread::ExitCode AutoMaskerThread::Entry()
{
	//  Read in the files, threshold them write them out again...
=======
    float original_average_value;
>>>>>>> d11eb1e0

    float average_value;
    float average_of_100_max;
    float threshold_value;
    long  address;
    bool  apply_size_mask = true;

    for ( int class_counter = 0; class_counter < input_files.GetCount( ); class_counter++ ) {

        input_file.OpenFile(input_files.Item(class_counter).ToStdString( ), false);
        input_image.ReadSlices(&input_file, 1, input_file.ReturnNumberOfSlices( ));
        input_file.CloseFile( );

        if ( ! apply_size_mask ) {
            average_value = input_image.ReturnAverageOfRealValues( );
            input_image.SetMinimumValue(average_value);
            input_image.CosineMask(mask_radius / pixel_size, 1.0, false, true, 0.0);
        }
        else {
            original_average_value = input_image.ReturnAverageOfRealValues(mask_radius / pixel_size, true);

            // remove disconnected density

            // OLD CODE...
            /*
			buffer_image.CopyFrom(&input_image);
			buffer_image.SetMinimumValue(original_average_value);
			buffer_image.ForwardFFT();
			buffer_image.CosineMask(pixel_size / 50.0f, pixel_size / 10.0f);
			buffer_image.BackwardFFT();

			average_value = buffer_image.ReturnAverageOfRealValues(mask_radius / pixel_size, true);
			average_of_100_max = buffer_image.ReturnAverageOfMaxN(500, mask_radius / pixel_size);
			threshold_value = average_value + ((average_of_100_max - average_value) * 0.03);


			buffer_image.CosineMask(mask_radius / pixel_size, 1.0, false, true, 0.0);
			buffer_image.Binarise(threshold_value);

		//	buffer_image.QuickAndDirtyWriteSlices("/tmp/new_bin.mrc", 1, buffer_image.logical_z_dimension);

			rle3d my_rle3d(buffer_image);
			size_image.Allocate(buffer_image.logical_x_dimension, buffer_image.logical_y_dimension, buffer_image.logical_z_dimension, true);
			my_rle3d.ConnectedSizeDecodeTo(size_image);
		//	size_image.QuickAndDirtyWriteSlices("/tmp/size.mrc", 1, size_image.logical_z_dimension);

			//float maximum_size = kDa_to_Angstrom3(100.0f) / pixel_size;
			//maximum_size = std::min(maximum_size, size_image.ReturnMaximumValue());
			//size_image.Binarise(maximum_size - 1.0f);
			size_image.Binarise(size_image.ReturnMaximumValue() - 1.0f);
			//size_image.DilateBinarizedMask(10.0 / pixel_size);
			*/

            // NEW CODE

            size_image.CopyFrom(&input_image);
            size_image.ConvertToAutoMask(pixel_size, mask_radius, 7.0f, 0.1, true);

            //size_image.QuickAndDirtyWriteSlices("/tmp/mask.mrc", 1, size_image.logical_z_dimension);
            //	input_image.ApplyMask(buffer_image, 20.0f / pixel_size, 0.0, 0.0, 0.0, true, original_average_value);

            for ( address = 0; address < input_image.real_memory_allocated; address++ ) {
                if ( size_image.real_values[address] == 0.0f )
                    input_image.real_values[address] = original_average_value;
                //else input_image.real_values[address] = significant_filtered_image.real_values[address];
            }

            input_image.SetMinimumValue(original_average_value);
            input_image.CosineMask(mask_radius / pixel_size, 1.0, false, true, 0.0);
            //input_image.QuickAndDirtyWriteSlices("/tmp/masked.mrc", 1, input_image.logical_z_dimension);
        }

        output_file.OpenFile(output_files.Item(class_counter).ToStdString( ), true);
        input_image.WriteSlices(&output_file, 1, input_image.logical_z_dimension);
        output_file.CloseFile( );
    }

    // send finished event..

    wxThreadEvent* my_thread_event = new wxThreadEvent(wxEVT_AUTOMASKERTHREAD_COMPLETED);
    my_thread_event->SetInt(thread_id);

    wxQueueEvent(main_thread_pointer, my_thread_event);

    return (wxThread::ExitCode)0; // success
}

wxThread::ExitCode OrthDrawerThread::Entry( ) {
    // we are going to make a bitmap panel, calculate the orth image, add it to the bitmap panel, then return that for the gui to draw, this is a bit crazy maybe

    ReturnProcessedImageEvent* finished_event = new ReturnProcessedImageEvent(RETURN_PROCESSED_IMAGE_EVT); // for sending back the panel
    finished_event->SetInt(thread_id);

    if ( DoesFileExist(filenames_of_volumes.Item(0)) == true ) {
        Image     input_image;
        ImageFile input_file;

        input_file.OpenFile(filenames_of_volumes.Item(0).ToStdString( ), false);
        input_image.ReadSlices(&input_file, 1, input_file.ReturnNumberOfSlices( ));

        Image* new_image = new Image;
        if ( input_file.ReturnXSize( ) > 500 )
            scale_factor = 500.0f / float(input_file.ReturnXSize( ));
        new_image->Allocate(myroundint(float(input_file.ReturnXSize( )) * scale_factor) * 3, myroundint(float(input_file.ReturnYSize( )) * scale_factor) * 2.0, filenames_of_volumes.GetCount( ), true);
        input_file.CloseFile( );

        Image current_output;
        current_output.AllocateAsPointingToSliceIn3D(new_image, 1);
        //current_output.QuickAndDirtyWriteSlice("/tmp/before.mrc", 1);
        input_image.CreateOrthogonalProjectionsImage(&current_output, true, scale_factor, mask_radius_in_pixels);
        //current_output.QuickAndDirtyWriteSlice("/tmp/after.mrc", 1);

        // if there are multiple classes, take care of it.

        for ( int class_counter = 2; class_counter <= filenames_of_volumes.GetCount( ); class_counter++ ) {
            if ( DoesFileExist(filenames_of_volumes.Item(class_counter - 1)) == false ) {
                delete new_image;
                finished_event->SetImage(NULL);
                wxQueueEvent(main_thread_pointer, finished_event);
            }

            input_file.OpenFile(filenames_of_volumes.Item(class_counter - 1).ToStdString( ), false);
            input_image.ReadSlices(&input_file, 1, input_file.ReturnNumberOfSlices( ));
            input_file.CloseFile( );

            current_output.AllocateAsPointingToSliceIn3D(new_image, class_counter);
            input_image.CreateOrthogonalProjectionsImage(&current_output, true, scale_factor, mask_radius_in_pixels);
        }

        /*	if (new_image->logical_x_dimension > 1500)
		{
			float downscale_factor = new_image->logical_x_dimension / 1500;
			new_image->ForwardFFT();
			new_image->Resize(myroundint(new_image->logical_x_dimension * downscale_factor), myroundint(new_image->logical_y_dimension * downscale_factor), 1);
			new_image->BackwardFFT();
		}
		else
		{
			if (scale_factor != 1.0f)
			{
				new_image->ForwardFFT();
				new_image->Resize(myroundint(new_image->logical_x_dimension * scale_factor), myroundint(new_image->logical_y_dimension * scale_factor), 1);
				new_image->BackwardFFT();
			}
		}
*/

        finished_event->SetImage(new_image);
        finished_event->SetString(tab_name);
    }
    else {
        finished_event->SetImage(NULL);
    }

    wxQueueEvent(main_thread_pointer, finished_event);

    return (wxThread::ExitCode)0;
}

wxThread::ExitCode Multiply3DMaskerThread::Entry( ) {
    //  Read in the files and mask, mask, then write out

    Image input_image;
    Image mask_image;

    ImageFile input_file;
    MRCFile   output_file;

    // read the mask
    input_file.OpenFile(mask_filename.ToStdString( ), false);
    mask_image.ReadSlices(&input_file, 1, input_file.ReturnNumberOfSlices( ));
    input_file.CloseFile( );

    // loop through and mask

    for ( int class_counter = 0; class_counter < input_files.GetCount( ); class_counter++ ) {
        input_file.OpenFile(input_files.Item(class_counter).ToStdString( ), false);
        input_image.ReadSlices(&input_file, 1, input_file.ReturnNumberOfSlices( ));
        input_file.CloseFile( );

        input_image.ApplyMask(mask_image, cosine_edge_width / pixel_size, weight_outside_mask, pixel_size / low_pass_filter_radius, pixel_size / 40.0);

        output_file.OpenFile(output_files.Item(class_counter).ToStdString( ), true);
        input_image.WriteSlices(&output_file, 1, input_image.logical_z_dimension);
        output_file.CloseFile( );
    }

    // send finished event..

    wxThreadEvent* my_thread_event = new wxThreadEvent(wxEVT_MULTIPLY3DMASKTHREAD_COMPLETED);
    my_thread_event->SetInt(thread_id);
    wxQueueEvent(main_thread_pointer, my_thread_event);

    return (wxThread::ExitCode)0; // success
}

wxThread::ExitCode WriteClassificationStarFileThread::Entry( ) {
    // write out the star file..
    wxString written_filename = current_classification->WritecisTEMStarFile(base_filename, active_refinement_package, true);
    // send finished event..

    wxThreadEvent* my_thread_event = new wxThreadEvent(wxEVT_WRITECLASSIFICATIONSTARFILETHREAD_COMPLETED);
    my_thread_event->SetString(written_filename);
    wxQueueEvent(main_thread_pointer, my_thread_event);

    return (wxThread::ExitCode)0; // success
}

//wxString input_star_file = input_classification->WritecisTEMStarFile(main_frame->current_project.parameter_file_directory.GetFullPath() + "/classification_input_star", active_refinement_package);<|MERGE_RESOLUTION|>--- conflicted
+++ resolved
@@ -1527,8 +1527,63 @@
 ClassVolumeSelectPanel::~ClassVolumeSelectPanel( ) {
 }
 
-wxThread::ExitCode AutoMaskerThread::Entry( ) {
-    //  Read in the files, threshold them write them out again...
+
+CombinedPackageClassSelectionPanel::CombinedPackageClassSelectionPanel (wxWindow *parent, wxWindowID id, const wxPoint& pos, const wxSize& size, long style)
+: wxPanel (parent, id, pos, size, style)
+{
+	MainSizer = new wxBoxSizer( wxHORIZONTAL );
+
+	wxBoxSizer* ClassSelectSizer;
+	ClassSelectSizer = new wxBoxSizer( wxHORIZONTAL );
+
+	ClassText = new wxStaticText( this, wxID_ANY, wxT(""), wxDefaultPosition, wxDefaultSize, 0 );
+	ClassText->Wrap( 1 );
+	ClassSelectSizer->Add( ClassText, 1, wxALIGN_CENTER_VERTICAL | wxALL, 5 );
+
+	ClassComboBox = new wxComboBox(this, wxID_ANY, wxT(""), wxDefaultPosition, wxDefaultSize, 0, NULL, 0 );
+
+	ClassSelectSizer->Add( ClassComboBox, 1, wxALL, 5 );
+	MainSizer->Add( ClassSelectSizer, 1, 0, 5 );
+
+	this->SetSizer( MainSizer );
+	this->Layout();
+}
+
+CombinedPackageClassSelectionPanel::~CombinedPackageClassSelectionPanel ()
+{
+
+}
+
+CombinedPackageRefinementSelectPanel::CombinedPackageRefinementSelectPanel (wxWindow *parent, wxWindowID id, const wxPoint& pos, const wxSize& size, long style)
+: wxPanel (parent, id, pos, size, style)
+{
+	MainSizer = new wxBoxSizer( wxHORIZONTAL );
+
+	wxBoxSizer* RefinementSelectSizer;
+	RefinementSelectSizer = new wxBoxSizer( wxHORIZONTAL );
+
+	RefinementText = new wxStaticText( this, wxID_ANY, wxT(""), wxDefaultPosition, wxDefaultSize, 0 );
+	RefinementText->Wrap( 0 );
+	RefinementSelectSizer->Add( RefinementText, 1, wxALIGN_CENTER | wxALIGN_CENTER_VERTICAL, 5 );
+
+	RefinementComboBox = new RefinementPickerComboPanel( this, wxID_ANY, wxDefaultPosition, wxDefaultSize, wxTAB_TRAVERSAL );
+
+	RefinementSelectSizer->Add(RefinementComboBox, 1, 0, 5);
+	MainSizer->Add( RefinementSelectSizer, 1, 0, 5 );
+
+	this->SetSizer( MainSizer );
+	this->Layout();
+}
+
+CombinedPackageRefinementSelectPanel::~CombinedPackageRefinementSelectPanel()
+{
+
+}
+
+
+wxThread::ExitCode AutoMaskerThread::Entry()
+{
+	//  Read in the files, threshold them write them out again...
 
     Image     input_image;
     Image     buffer_image;
@@ -1536,66 +1591,7 @@
     ImageFile input_file;
     MRCFile   output_file;
 
-<<<<<<< HEAD
-CombinedPackageClassSelectionPanel::CombinedPackageClassSelectionPanel (wxWindow *parent, wxWindowID id, const wxPoint& pos, const wxSize& size, long style)
-: wxPanel (parent, id, pos, size, style)
-{
-	MainSizer = new wxBoxSizer( wxHORIZONTAL );
-
-	wxBoxSizer* ClassSelectSizer;
-	ClassSelectSizer = new wxBoxSizer( wxHORIZONTAL );
-
-	ClassText = new wxStaticText( this, wxID_ANY, wxT(""), wxDefaultPosition, wxDefaultSize, 0 );
-	ClassText->Wrap( 1 );
-	ClassSelectSizer->Add( ClassText, 1, wxALIGN_CENTER_VERTICAL | wxALL, 5 );
-
-	ClassComboBox = new wxComboBox(this, wxID_ANY, wxT(""), wxDefaultPosition, wxDefaultSize, 0, NULL, 0 );
-
-	ClassSelectSizer->Add( ClassComboBox, 1, wxALL, 5 );
-	MainSizer->Add( ClassSelectSizer, 1, 0, 5 );
-
-	this->SetSizer( MainSizer );
-	this->Layout();
-}
-
-CombinedPackageClassSelectionPanel::~CombinedPackageClassSelectionPanel ()
-{
-
-}
-
-CombinedPackageRefinementSelectPanel::CombinedPackageRefinementSelectPanel (wxWindow *parent, wxWindowID id, const wxPoint& pos, const wxSize& size, long style)
-: wxPanel (parent, id, pos, size, style)
-{
-	MainSizer = new wxBoxSizer( wxHORIZONTAL );
-
-	wxBoxSizer* RefinementSelectSizer;
-	RefinementSelectSizer = new wxBoxSizer( wxHORIZONTAL );
-
-	RefinementText = new wxStaticText( this, wxID_ANY, wxT(""), wxDefaultPosition, wxDefaultSize, 0 );
-	RefinementText->Wrap( 0 );
-	RefinementSelectSizer->Add( RefinementText, 1, wxALIGN_CENTER | wxALIGN_CENTER_VERTICAL, 5 );
-
-	RefinementComboBox = new RefinementPickerComboPanel( this, wxID_ANY, wxDefaultPosition, wxDefaultSize, wxTAB_TRAVERSAL );
-
-	RefinementSelectSizer->Add(RefinementComboBox, 1, 0, 5);
-	MainSizer->Add( RefinementSelectSizer, 1, 0, 5 );
-
-	this->SetSizer( MainSizer );
-	this->Layout();
-}
-
-CombinedPackageRefinementSelectPanel::~CombinedPackageRefinementSelectPanel()
-{
-
-}
-
-
-wxThread::ExitCode AutoMaskerThread::Entry()
-{
-	//  Read in the files, threshold them write them out again...
-=======
     float original_average_value;
->>>>>>> d11eb1e0
 
     float average_value;
     float average_of_100_max;
