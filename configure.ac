AC_INIT(cisTEM, [2.0.0-alpha])
AM_INIT_AUTOMAKE([subdir-objects])
AC_CONFIG_MACRO_DIR([m4])

INPUT_CPPFLAGS="$CPPFLAGS"
INPUT_CXXFLAGS="$CXXFLAGS"

AC_PROG_CC([icc gcc])
AC_PROG_CXX([icpc g++ gcc])

AM_PROG_CC_C_O

AC_PROG_INSTALL
AC_LIBTOOL_DLOPEN
AC_PROG_LIBTOOL
AC_LANG(C++)

# Set this for the gpu makefile hack
TOPSRCDIR=$srcdir
if test "x$TOPSRCDIR" = "x." ; then
	TOPSRCDIR=`pwd`
fi
# don't let the AC_PROG_CXX set default flags, set them back to input..

CXXFLAGS="$INPUT_CXXFLAGS"
CPPFLAGS="$INPUT_CPPFLAGS"

# set up initial flags
AC_MSG_NOTICE([Setting up initial flags])

#
# Check CUDA at the top, b/c it needs at least c++14 so we are now using c++17, let cpu only builds stay on c++11 until other devs are okay with modernizing.
#
want_cuda="no"
AX_CUDA 
if test "$want_cuda" = "yes" ; then
  CPP_STANDARD=17
else
  CPP_STANDARD=11
fi


# check to see if compiler warnings are desired.

AC_ARG_ENABLE([disable-warnings], AS_HELP_STRING([--disable compiler warnings], [Default=false]), 
[
	# If flag do this
	if test "x$enableval" = "no" ; then
		WARNINGS_ON=""		
	else
		if test "x$CXX" = "xicpc"; then		
			WARNINGS_ON="-w2"
		else
			WARNINGS_ON="-Wall"	
		fi		
	fi
], 
[ 
		# If no flag do this
		if test "x$CXX" = "xicpc"; then		
			WARNINGS_ON="-w2"
		else
			WARNINGS_ON="-Wall"	
		fi	
])


if test "x$CXX" = "xicpc"; then		
	CXXFLAGS="$CXXFLAGS -O3 -no-prec-div -no-prec-sqrt $WARNINGS_ON -D_FILE_OFFSET_BITS=64 -D_LARGEFILE_SOURCE -std=c++${CPP_STANDARD} -wd1125"
	CPPFLAGS="$CPPFLAGS -O3 -no-prec-div -no-prec-sqrt $WARNINGS_ON -D_FILE_OFFSET_BITS=64 -D_LARGEFILE_SOURCE"
else
	CXXFLAGS="$CXXFLAGS -DNDEBUG -funroll-loops -O3 -pipe $WARNINGS_ON -fexpensive-optimizations -D_FILE_OFFSET_BITS=64 -D_LARGEFILE_SOURCE -std=c++${CPP_STANDARD}"		
	CPPFLAGS="$CPPFLAGS -DNDEBUG -funroll-loops -O3 -pipe $WARNINGS_ON -fexpensive-optimizations -D_FILE_OFFSET_BITS=64 -D_LARGEFILE_SOURCE"

	#sqlite needs dl on gcc
	
	LIBS="$LIBS -ldl"
fi

#
# What kind of OS are we on?
#
AC_CANONICAL_HOST

build_linux=no
build_windows=no
build_mac=no

# Detect the target system
case "${host_os}" in
    linux*)
        build_linux=yes
        ;;
    cygwin*|mingw*)
        build_windows=yes
        ;;
    darwin*)
        build_mac=yes
        ;;
    *)
        AC_MSG_ERROR(["OS $host_os is not supported"])
        ;;
esac
# Pass the conditionals to automake
AM_CONDITIONAL([LINUX_AM], [test "$build_linux" = "yes"])
AM_CONDITIONAL([WINDOWS_AM], [test "$build_windows" = "yes"])
AM_CONDITIONAL([OSX_AM], [test "$build_mac" = "yes"])

# Use all available processor instruction sets - this defaults to no (I think) if the option is not flagged. See issue #296 on github
instruction_set=""
AC_ARG_ENABLE(latest-instruction-set, AS_HELP_STRING([--enable-latest-instruction-set],[Use the latest available CPU instruction set, only affects Intel compiler [default=no]]),[
  if test "$enableval" = yes; then
	instruction_set=" -xHost -wd10382"
  fi
]) #, [instruction_set=" -xHost -wd10382"]) if we wanted default to be yes, this fourth arg should be included.

if test "x$CXX" = "xicpc"; then	
	CXXFLAGS="$CXXFLAGS $instruction_set"
fi

# MKL

use_mkl=1
AC_ARG_ENABLE(mkl, AS_HELP_STRING([--disable-mkl],[Do not use the Intel MKL]),
[
 if test "$enableval" = no; then
        use_mkl=0
 fi
 ])


# Static linking

static_link="false"
AC_ARG_ENABLE(staticmode, AS_HELP_STRING([--enable-staticmode],[Link statically [default=no]]),[
  if test "$enableval" = yes; then
	static_link="true"
	WXCONFIGFLAGS="--static=yes"
  fi
  ])

	
AC_MSG_NOTICE(static_link = $static_link)
AM_CONDITIONAL([STATIC_LINKING_AM],[test x$static_link = xtrue])


# wx-config 

WXCONFIG=wx-config
AC_ARG_WITH(wx-config,
AS_HELP_STRING([--with-wx-config=FILE],[Use the given path to wx-config when determining
                          wxWidgets configuration; defaults to "wx-config"]),
[
    if test "$withval" != "yes" -a "$withval" != ""; then
        WXCONFIG=$withval
    fi
])





# debugmode

AC_ARG_ENABLE(debugmode, AS_HELP_STRING([--enable-debugmode],[Compile in debug mode [default=no]]),
[
  if test "$enableval" = yes; then
  if test "x$CXX" = "xicpc"; then   
    CXXFLAGS="-O2 -debug -no-prec-div -no-prec-sqrt $WARNINGS_ON -D_FILE_OFFSET_BITS=64 -D_LARGEFILE_SOURCE -DDEBUG -std=c++${CPP_STANDARD} -wd1125"
    CPPFLAGS="-O2 -debug -no-prec-div -no-prec-sqrt $WARNINGS_ON -D_FILE_OFFSET_BITS=64 -D_LARGEFILE_SOURCE -DDEBUG"
  else
    CPPFLAGS="-O2 -g -D_FILE_OFFSET_BITS=64 -D_LARGEFILE_SOURCE -DDEBUG $WARNINGS_ON $INPUT_CPPFLAGS"
    CXXFLAGS="-O2 -g -D_FILE_OFFSET_BITS=64 -D_LARGEFILE_SOURCE -DDEBUG -std=c++${CPP_STANDARD} $WARNINGS_ON $INPUT_CXXFLAGS"
  fi
  fi
 ])
  

###############################
# BEGIN CUDA CHECKS AND SETS
###############################

  	
if test "$want_cuda" = "yes" ; then

	# ~Runtime about 85% with K3 images, but mips are different - total detection is ~the same, but needs more investigation.
	# Disabling by default so that the code matches what Bronwyn used in the 2D vs 3DTM paper (for reproducibility.)
	AC_ARG_ENABLE(rotated-tm, AS_HELP_STRING([--enable-rotated-tm],[Place power of 2 sized axis on X by rotating 90 deg in template matching for speed [default=no]]),[
	  if test "$enableval" = yes; then
	  CPPFLAGS="$CPPFLAGS -DROTATEFORSPEED"
	  CXXFLAGS="$CXXFLAGS -DROTATEFORSPEED"
	  fi
	  ])
		
    AC_MSG_NOTICE([Adding the CUDA includes Setting up NVCC initial flags])
    CUDA_CPPFLAGS="$CUDA_CFLAGS $NVCCFLAGS"
    CUDA_CXXFLAGS="$CUDA_CFLAGS $NVCCFLAGS"
    CXXFLAGS="$CXXFLAGS -DENABLEGPU $use_gpu_cache_hints $CUDA_CFLAGS"
    CPPFLAGS="$CPPFLAGS -DENABLEGPU $use_gpu_cache_hints $CUDA_CFLAGS"
    AC_MSG_NOTICE([Using CUDA_CXXFLAGS=$CUDA_CXXFLAGS])
    AC_MSG_NOTICE([Using CUDA_LIBS=$CUDA_LIBS])
fi

##############################
# END CUDA CHECKS AND SETS
##############################  

AM_CONDITIONAL([ENABLEGPU_AM], [test "$want_cuda" = "yes"])

# fftw

AC_ARG_WITH(fftw-dir,
AS_HELP_STRING([--with-fftw-dir=DIR],[Declare the root directory of fftw3, if its 
                          current location is not system accessible ]),
[
    if test "$withval" != "yes" -a "$withval" != ""; then
        CPPFLAGS="$CPPFLAGS -I$withval/include -L$withval/lib"
        CXXFLAGS="$CXXFLAGS -I$withval/include -L$withval/lib"
        LDFLAGS="$LDFLAGS -L$withval/lib"
    fi
])

# Compile programs/samples/sample_functional_test.cpp 
want_samples="no"
AC_ARG_ENABLE(samples, AS_HELP_STRING([--enable-samples],[Compile with samples [default=no]]),[
  if test "$enableval" = yes; then
    want_samples="yes"
  	AC_MSG_NOTICE([Compiling sample functional tests])	
  fi
  ]) 
AM_CONDITIONAL([ENABLESAMPLES_AM], [test "$want_samples" = "yes"])

<<<<<<< HEAD
# Use fine grained profiling

want_profiling="no"  
AC_ARG_ENABLE(profiling, [  --enable-profiling      Include fine-grained profiling [[default=no]]],[
  if test "$enableval" = yes; then
    CXXFLAGS="$CXXFLAGS -DPROFILING"
    CPPFLAGS="$CPPFLAGS -DPROFILING"
  	want_profiling="true"
  	AC_MSG_NOTICE([Compiling with fine-grained profiling])	
  fi
  ]) 
AM_CONDITIONAL([ENABLEPROFILING_AM], [test x$want_profiling = xtrue])

=======
AC_ARG_ENABLE(gpu-debug, AS_HELP_STRING([--enable-gpu-debug],[Compile heavy synchronous checking [default=no]]),[
  if test "$enableval" = yes; then
    AC_DEFINE([ENABLE_GPU_DEBUG])
  	AC_MSG_NOTICE([Compiling with synchronizing debug checks for GPU code])	
  fi
  ]) 
  
>>>>>>> 77d5b344
# experimental
compile_experimental="false"
AC_ARG_ENABLE(experimental, AS_HELP_STRING([--enable-experimental],[Compile with experimental [default=no]]),[
  if test "$enableval" = yes; then
  CPPFLAGS="$CPPFLAGS -DEXPERIMENTAL"
  if test "x$CXX" = "xicpc"; then 
    CXXFLAGS="$CXXFLAGS -DEXPERIMENTAL  -wd1595"
  else
    CXXFLAGS="$CXXFLAGS -DEXPERIMENTAL"
  fi
  compile_experimental="true"
  fi
  ])
 
#rigorous socket check 

AC_ARG_ENABLE(rigorous-sockets, AS_HELP_STRING([--enable-rigorous-sockets],[Use rigorous socket checking [default=no]]),[
  if test "$enableval" = yes; then
  CPPFLAGS="$CPPFLAGS -DRIGOROUS_SOCKET_CHECK"
  CXXFLAGS="$CXXFLAGS -DRIGOROUS_SOCKET_CHECK"  
  fi
  ])
 
AM_CONDITIONAL([EXPERIMENTAL_AM],[test x$compile_experimental = xtrue])

# OpenMP
AC_ARG_ENABLE(openmp, AS_HELP_STRING([--enable-openmp],[Compile with OpenMP threading [default=no]]),[
  if test "$enableval" = yes; then
  AC_OPENMP([],AC_MSG_ERROR("You asked for OpenMP, but I was not able to figure out how to compile programs that use OpenMP"))
  CXXFLAGS="$CXXFLAGS $OPENMP_CXXFLAGS"
  fi
  ])
  


#sqlite3-dir

#AC_ARG_WITH(sqlite3-dir,
#[[  --with-sqlite3-dir=DIR  Declare the root directory of sqlite3, if its
#                          current location is not system accessible ]],
#[
#    if test "$withval" != "yes" -a "$withval" != ""; then
#        CPPFLAGS="$CPPFLAGS -I$withval/include -L$withval/lib"
#        CXXFLAGS="$CXXFLAGS -I$withval/include -L$withval/lib"
#        LDFLAGS="$LDFLAGS -L$withval/lib"
#    fi
#])

wxversion=0

AC_DEFUN([WXTEST],
[
        AC_REQUIRE([AC_PROG_AWK])
        AC_MSG_CHECKING([wxWidgets version])
        if wxversion=`$WXCONFIG --version`; then
                AC_MSG_RESULT([$wxversion])
                AC_DEFINE_UNQUOTED([wx_is_available], 1, [Define to 1 if wx is available])
        else
                AC_MSG_RESULT([not found])
                AC_DEFINE_UNQUOTED([wx_is_available], 0, [Define to 0 if wx is unavailable])
        fi])

# Call WXTEST func
WXTEST

# Verify minimus requires
vers=`echo $wxversion | $AWK 'BEGIN { FS = "."; } { printf "% d", ($1  1000 + $2)  1000 + $3;}'`
if test -n "$vers" && test "$vers" -ge 3000004; then
        WX_CPPFLAGS="`$WXCONFIG $WXCONFIGFLAGS --cppflags`"
        WX_CXXFLAGS="`$WXCONFIG $WXCONFIGFLAGS --cxxflags | sed -e 's/-fno-exceptions//'`"
        WX_LIBS="`$WXCONFIG $WXCONFIGFLAGS --libs richtext,std,aui`"

        if test "$build_mac" =  "yes"; then
          WX_CPPFLAGS_BASE="`$WXCONFIG $WXCONFIGFLAGS --cppflags`"
          WX_CXXFLAGS_BASE="`$WXCONFIG $WXCONFIGFLAGS --cxxflags | sed -e 's/-fno-exceptions//'`"
          WX_LIBS_BASE="`$WXCONFIG $WXCONFIGFLAGS --libs richtext,std,aui,xml`"
        else
          WX_CPPFLAGS_BASE="`$WXCONFIG $WXCONFIGFLAGS --cppflags base`"
          WX_CXXFLAGS_BASE="`$WXCONFIG $WXCONFIGFLAGS --cxxflags base | sed -e 's/-fno-exceptions//'`"
          WX_LIBS_BASE="`$WXCONFIG $WXCONFIGFLAGS --libs base,net,xml`"
        fi
                
        wx_is_available=1
else
        AC_MSG_ERROR("Only wxWidgets version 3.0.4+ is currently supported.")
        wx_is_available=0
fi

# Do FFTW3 Checks

# Check whether Intel's MKL is available. If not, link against FFTW.
AC_CHECK_HEADER(fftw3.h, , AC_MSG_ERROR("Can't find fftw3.h"))
AC_CHECK_LIB([mkl_intel_lp64],[fftwf_malloc],[HAVE_MKL="yes"],[HAVE_MKL="no"],[-lmkl_core -lmkl_sequential -lpthread])

if test "x$use_mkl" = "x0"; then
	HAVE_MKL="no"
fi

if test "x$HAVE_MKL" = "xyes"; then

	AC_MSG_NOTICE(Using Intel MKL for fast Fourier transforms)
	
	CXXFLAGS="$CXXFLAGS -DMKL"
	CPPFLAGS="$CPPFLAGS -DMKL"

	if test "x$CXX" = "xicpc"; then
		CPPFLAGS="$CPPFLAGS -mkl=sequential"
		LIBS="$LIBS -mkl=sequential"
	else
		LDFLAGS="$LDFLAGS -L\$(MKLROOT)/lib/intel64"
		if test "x$static_link" = "xtrue"; then
			AC_MSG_ERROR("Static builds with Intel MKL are not supported when using the GNU compiler. Please try with the Intel compiler instead.")
	    else
#	    	LIBS="$LIBS -lmkl_rt"
	    	LIBS="$LIBS -lmkl_sequential -lmkl_core -lmkl_intel_lp64"
	    fi
	fi
else

	AC_CHECK_LIB(fftw3f, fftwf_malloc, [LIBS="$LIBS -lfftw3f"],AC_MSG_ERROR("Can't find FFTW3's libraries. Please check your installation of FFTW3."))
	AC_MSG_NOTICE(Using FFTW for Fourier transforms)

fi

#If we're goind a static build with the intel compiler, let's have Intel libraries linked statically also
# It's importnat that -static-intel be specified after -mkl, otherwise mkl will be linked dynamically
if test "x$static_link" = "xtrue"; then
 if test "x$CXX" = "xicpc"; then
 	LDFLAGS="$LDFLAGS -static-intel -qopenmp-link=static"
 	# There is no static library for libcilkrts. Suppress this warning.
 	LDFLAGS="$LDFLAGS -wd10237"
 else
	LDFLAGS="$LDFLAGS -static"
 fi
fi

# tiff (if we're not using wx's builtin tiff support)
#
AC_CHECK_LIB([wxtiff-3.0],[TIFFOpen],[WX_LIBS_BASE="-lwxtiff-3.0 $WX_LIBS_BASE"],[wxtiff=0],`$WXCONFIG --libs base`)
if test "x$wxtiff" = "x0"; then
  AC_SEARCH_LIBS([TIFFOpen],[tiff],[],[AC_MSG_ERROR(Could not find your installation of the TIFF library)])
fi

# make it so we can turn off gui

#AC_ARG_ENABLE(textonly, [  --enable-textonly       Do not compile wxWidgets applications [[default=no]]],[
#  if test "$enableval" = yes; then
#  wx_is_available=0
#  fi  
#  ])


#if test "$wx_is_available" = 0; then

#echo
#echo "**    WxWidgets not available, GUI program will not be compiled **"
#echo

#fi

# What SVN revision are we using? Inner if clause will not work if svnversion is not callable
AC_CHECK_PROG(SVB_CHECK,svnversion,yes)
if test "x$SVN_CHECK" == "xyes" ; then
  define([svnversion], esyscmd([sh -c "svnversion -n"]))dnl
  if test "x$svnversion" != "xUnversioned directory"; then
  AC_DEFINE(CISTEM_SVN_REV, "svnversion", [SVN Revision])
  fi
fi

AC_CHECK_PROG(GIT_CHECK,git,yes)
# If we have git, it must not be too old, e.g. 1.8 is still the default on older OS's like CentOS 7 
is_git_new_enough=`git version | awk '{if($3 >= 2) print yes; else print no}'`
if test "xis_git_new_enough" == "xno" ; then
  	AC_MSG_NOTICE([your version of git is too old, you can updated on Centos 7 with sudo yum -y install https://packages.endpoint.com/rhel/7/os/x86_64/endpoint-repo-1.7-1.x86_64.rpm
  	])
else
	
AC_CHECK_FILE("$TOPSRCDIR/.git/HEAD",
  [
    if test "x$GIT_CHECK" == "xyes"; then 
      # All the args require the extra double quotes to be properly formated later on.
      
      # Get the current branch, which could have multiple refs, which is why we need the awk (*) marks the active branch.
      AC_DEFINE_UNQUOTED([CISTEM_CURRENT_BRANCH],["`git  branch | awk '/^\*/{print $2}'`"])
      # Get the first reachable tag - number of commits since that tag - short commit hash
      version_name="`cat $TOPSRCDIR/VERSION | $AWK  '{print $1}'`"
      version_commit="`cat $TOPSRCDIR/VERSION | $AWK  '{print $2}'`"
      is_dirty="`git status --short | awk '{if($0!="" && FNR==1) print "-dirty"}'`"
      AC_DEFINE_UNQUOTED([CISTEM_VERSION_TEXT],["`git rev-list ${version_commit}..HEAD | awk -v NAME=$version_name -v ISDIRTY=$is_dirty 'BEGIN{n=0}{n=n+1}{if(FNR==1) H=$1}END{print NAME"-"n-1"-"substr(H,1,7)ISDIRTY}'`"])
      # Get both an easily parsed date, as well as a more readable date
      AC_DEFINE_UNQUOTED([CISTEM_TIME_YYMMDDHHMMSS],["`git show --no-patch --no-notes --pretty='%cd' --date=format:%y%m%d%H%M%S`"])
      AC_DEFINE_UNQUOTED([CISTEM_TIME_READABLE],["`git show --no-patch --no-notes --pretty='%ci' --date=format:%y%m%d%H%M%S`"]) 
      
    else
      AC_MSG_NOTICE([We DO NOT have git on path])
      AC_DEFINE(CISTEM_VERSION_TEXT, "2.0.0-alpha", [A hard coded version moved in from defines.h]) 
    fi
  ], 
  [
      AC_DEFINE(CISTEM_VERSION_TEXT, "2.0.0-alpha", [A hard coded version moved in from defines.h]) 
  ])
fi


AC_SUBST(WX_LIBS)
AC_SUBST(WX_CPPFLAGS)
AC_SUBST(WX_LIBS_BASE)
AC_SUBST(WX_CPPFLAGS_BASE)
AC_SUBST(CUDA_CXXFLAGS)
AC_SUBST(CUDA_CPPFLAGS)
AC_SUBST(CUDA_LIBS)

AC_CONFIG_FILES([Makefile src/Makefile])

AC_OUTPUT<|MERGE_RESOLUTION|>--- conflicted
+++ resolved
@@ -230,7 +230,6 @@
   ]) 
 AM_CONDITIONAL([ENABLESAMPLES_AM], [test "$want_samples" = "yes"])
 
-<<<<<<< HEAD
 # Use fine grained profiling
 
 want_profiling="no"  
@@ -244,7 +243,6 @@
   ]) 
 AM_CONDITIONAL([ENABLEPROFILING_AM], [test x$want_profiling = xtrue])
 
-=======
 AC_ARG_ENABLE(gpu-debug, AS_HELP_STRING([--enable-gpu-debug],[Compile heavy synchronous checking [default=no]]),[
   if test "$enableval" = yes; then
     AC_DEFINE([ENABLE_GPU_DEBUG])
@@ -252,7 +250,6 @@
   fi
   ]) 
   
->>>>>>> 77d5b344
 # experimental
 compile_experimental="false"
 AC_ARG_ENABLE(experimental, AS_HELP_STRING([--enable-experimental],[Compile with experimental [default=no]]),[
